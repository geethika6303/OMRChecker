# TODO: refactor this file.
# Use all imports relative to root directory
# (https://chrisyeh96.github.io/2017/08/08/definitive-guide-python-imports.html)
from operator import is_
import sys
import os
from dataclasses import dataclass
import cv2
import numpy as np
import matplotlib.pyplot as plt

# TODO: pass config in runtime later
import src.constants as constants
from src.config import CONFIG_DEFAULTS as config
from src.logger import logger


class ImageUtils:
    """Class to hold indicators of images and save images."""

    save_image_level = config.outputs.save_image_level
    save_img_list = {}
    # def __init__(self):
    #     """Constructor for class ImageUtils"""

    @staticmethod
    def reset_save_img(key):
        ImageUtils.save_img_list[key] = []

    # TODO: why is this static
    @staticmethod
    def append_save_img(key, img):
        if ImageUtils.save_image_level >= int(key):
            if key not in ImageUtils.save_img_list:
                ImageUtils.save_img_list[key] = []
            ImageUtils.save_img_list[key].append(img.copy())

    @staticmethod
    def save_img(path, final_marked):
        logger.info("Saving Image to " + path)
        cv2.imwrite(path, final_marked)

    @staticmethod
    def save_or_show_stacks(key, filename, save_dir=None, pause=1):
        if (
            ImageUtils.save_image_level >= int(key)
            and ImageUtils.save_img_list[key] != []
        ):
            name = os.path.splitext(filename)[0]
            result = np.hstack(
                tuple(
                    [
                        ImageUtils.resize_util_h(
                            img, config.dimensions.display_height)
                        for img in ImageUtils.save_img_list[key]
                    ]
                )
            )
            result = ImageUtils.resize_util(
                result,
                min(
                    len(ImageUtils.save_img_list[key])
                    * config.dimensions.display_width
                    // 3,
                    int(config.dimensions.display_width * 2.5),
                ),
            )
            if save_dir is not None:
                ImageUtils.save_img(
                    save_dir + "stack/" + name + "_" +
                    str(key) + "_stack.jpg", result
                )
            else:
                MainOperations.show(name + "_" + str(key), result, pause, 0)

    @staticmethod
    def resize_util(img, u_width, u_height=None):
        if u_height is None:
            h, w = img.shape[:2]
            u_height = int(h * u_width / w)
        return cv2.resize(img, (int(u_width), int(u_height)))

    @staticmethod
    def resize_util_h(img, u_height, u_width=None):
        if u_width is None:
            h, w = img.shape[:2]
            u_width = int(w * u_height / h)
        return cv2.resize(img, (int(u_width), int(u_height)))

    @staticmethod
    def grab_contours(cnts):
        # source: imutils package

        # if the length the contours tuple returned by cv2.findContours
        # is '2' then we are using either OpenCV v2.4, v4-beta, or
        # v4-official
        if len(cnts) == 2:
            cnts = cnts[0]

        # if the length of the contours tuple is '3' then we are using
        # either OpenCV v3, v4-pre, or v4-alpha
        elif len(cnts) == 3:
            cnts = cnts[1]

        # otherwise OpenCV has changed their cv2.findContours return
        # signature yet again and I have no idea WTH is going on
        else:
            raise Exception(
                (
                    "Contours tuple must have length 2 or 3, "
                    "otherwise OpenCV changed their cv2.findContours return "
                    "signature yet again. Refer to OpenCV's documentation "
                    "in that case"
                )
            )

        # return the actual contours array
        return cnts


@dataclass
class ImageMetrics:
    resetpos = [0, 0]
    # for positioning image windows
    window_x, window_y = 0, 0
    clahe = cv2.createCLAHE(clipLimit=5.0, tileGridSize=(8, 8))
    # TODO Fill these for stats
    # badThresholds = []
    # veryBadPoints = []


plt.rcParams["figure.figsize"] = (10.0, 8.0)

# Image-processing utils


def normalize_util(img, alpha=0, beta=255):
    return cv2.normalize(img, alpha, beta, norm_type=cv2.NORM_MINMAX)


def put_label(img, label, size):
    scale = img.shape[1] / config.dimensions.display_width
    bg_val = int(np.mean(img))
    pos = (int(scale * 80), int(scale * 30))
    clr = (255 - bg_val,) * 3
    img[(pos[1] - size * 30): (pos[1] + size * 2), :] = bg_val
    cv2.putText(img, label, pos, cv2.FONT_HERSHEY_SIMPLEX, size, clr, 3)


def draw_template_layout(img, template, shifted=True, draw_qvals=False, border=-1):
    img = ImageUtils.resize_util(
        img, template.dimensions[0], template.dimensions[1])
    final_align = img.copy()
    box_w, box_h = template.bubble_dimensions
    for q_block in template.q_blocks:
        s, d = q_block.orig, q_block.dimensions
        shift = q_block.shift
        if shifted:
            cv2.rectangle(
                final_align,
                (s[0] + shift, s[1]),
                (s[0] + shift + d[0], s[1] + d[1]),
                constants.CLR_BLACK,
                3,
            )
        else:
            cv2.rectangle(
                final_align,
                (s[0], s[1]),
                (s[0] + d[0], s[1] + d[1]),
                constants.CLR_BLACK,
                3,
            )
        for _, qbox_pts in q_block.traverse_pts:
            for pt in qbox_pts:
                x, y = (pt.x + q_block.shift,
                        pt.y) if shifted else (pt.x, pt.y)
                cv2.rectangle(
                    final_align,
                    (int(x + box_w / 10), int(y + box_h / 10)),
                    (int(x + box_w - box_w / 10), int(y + box_h - box_h / 10)),
                    constants.CLR_GRAY,
                    border,
                )
                if draw_qvals:
                    rect = [y, y + box_h, x, x + box_w]
                    cv2.putText(
                        final_align,
                        "%d" % (
                            cv2.mean(img[rect[0]: rect[1], rect[2]: rect[3]])[0]),
                        (rect[2] + 2, rect[0] + (box_h * 2) // 3),
                        cv2.FONT_HERSHEY_SIMPLEX,
                        0.6,
                        constants.CLR_BLACK,
                        2,
                    )
        if shifted:
            text_in_px = cv2.getTextSize(
                q_block.key, cv2.FONT_HERSHEY_SIMPLEX,
                constants.TEXT_SIZE, 4)
            cv2.putText(
                final_align,
                "%s" % (q_block.key),
                (int(s[0] + d[0] - text_in_px[0][0]), int(s[1] - text_in_px[0][1])),
                cv2.FONT_HERSHEY_SIMPLEX,
                constants.TEXT_SIZE,
                constants.CLR_BLACK,
                4,
            )
    return final_align


def get_plot_img():
    # Implement better logic here
    plt.savefig("tmp.png")
    # img = cv2.imread('tmp.png',cv2.IMREAD_COLOR)
    img = cv2.imread("tmp.png", cv2.IMREAD_GRAYSCALE)
    os.remove("tmp.png")
    # plt.cla()
    # plt.clf()
    plt.close()
    return img


def dist(p_1, p_2):
    return np.linalg.norm(np.array(p_1) - np.array(p_2))

# These are used inside multiple extensions


def order_points(pts):
    rect = np.zeros((4, 2), dtype="float32")

    # the top-left point will have the smallest sum, whereas
    # the bottom-right point will have the largest sum
    s = pts.sum(axis=1)
    rect[0] = pts[np.argmin(s)]
    rect[2] = pts[np.argmax(s)]
    diff = np.diff(pts, axis=1)
    rect[1] = pts[np.argmin(diff)]
    rect[3] = pts[np.argmax(diff)]

    # return the ordered coordinates
    return rect


def four_point_transform(image, pts):
    # obtain a consistent order of the points and unpack them
    # individually
    rect = order_points(pts)
    (tl, tr, br, bl) = rect

    # compute the width of the new image, which will be the
    width_a = np.sqrt(((br[0] - bl[0]) ** 2) + ((br[1] - bl[1]) ** 2))
    width_b = np.sqrt(((tr[0] - tl[0]) ** 2) + ((tr[1] - tl[1]) ** 2))

    max_width = max(int(width_a), int(width_b))
    # max_width = max(int(np.linalg.norm(br-bl)), int(np.linalg.norm(tr-tl)))

    # compute the height of the new image, which will be the
    height_a = np.sqrt(((tr[0] - br[0]) ** 2) + ((tr[1] - br[1]) ** 2))
    height_b = np.sqrt(((tl[0] - bl[0]) ** 2) + ((tl[1] - bl[1]) ** 2))
    max_height = max(int(height_a), int(height_b))
    # max_height = max(int(np.linalg.norm(tr-br)), int(np.linalg.norm(tl-br)))

    # now that we have the dimensions of the new image, construct
    # the set of destination points to obtain a "birds eye view",
    # (i.e. top-down view) of the image, again specifying points
    # in the top-left, top-right, bottom-right, and bottom-left
    # order
    dst = np.array(
        [
            [0, 0],
            [max_width - 1, 0],
            [max_width - 1, max_height - 1],
            [0, max_height - 1],
        ],
        dtype="float32",
    )

    transform_matrix = cv2.getPerspectiveTransform(rect, dst)
    warped = cv2.warpPerspective(
        image, transform_matrix, (max_width, max_height))

    # return the warped image
    return warped


def auto_canny(image, sigma=0.93):
    # compute the median of the single channel pixel intensities
    v = np.median(image)

    # apply automatic Canny edge detection using the computed median
    lower = int(max(0, (1.0 - sigma) * v))
    upper = int(min(255, (1.0 + sigma) * v))
    edged = cv2.Canny(image, lower, upper)

    # return the edged image
    return edged


def adjust_gamma(image, gamma=1.0):
    # build a lookup table mapping the pixel values [0, 255] to
    # their adjusted gamma values
    inv_gamma = 1.0 / gamma
    table = np.array(
        [((i / 255.0) ** inv_gamma) * 255 for i in np.arange(0, 256)]
    ).astype("uint8")

    # apply gamma correction using the lookup table
    return cv2.LUT(image, table)


def get_global_threshold(
    q_vals_orig, plot_title=None, plot_show=True, sort_in_plot=True, looseness=1
):
    """
    Note: Cannot assume qStrip has only-gray or only-white bg
          (in which case there is only one jump).
    So there will be either 1 or 2 jumps.
    1 Jump :
            ......
            ||||||
            ||||||  <-- risky THR
            ||||||  <-- safe THR
        ....||||||
        ||||||||||

    2 Jumps :
              ......
              |||||| <-- wrong THR
          ....||||||
          |||||||||| <-- safe THR
        ..||||||||||
        ||||||||||||

    The abstract "First LARGE GAP" is perfect for this.
    Current code is considering ONLY TOP 2 jumps(>= MIN_GAP) to be big,
        gives the smaller one

    """
    PAGE_TYPE_FOR_THRESHOLD, MIN_JUMP, JUMP_DELTA = map(
                        config.threshold_params.get,
                        [
                            "PAGE_TYPE_FOR_THRESHOLD",
                            "MIN_JUMP",
                            "JUMP_DELTA",
                        ],
                    )

    global_default_threshold = constants.GLOBAL_PAGE_THRESHOLD_WHITE if PAGE_TYPE_FOR_THRESHOLD == "white" else constants.GLOBAL_PAGE_THRESHOLD_BLACK

    # Sort the Q vals
    # Change var name of q_vals
    q_vals = sorted(q_vals_orig)
    # Find the FIRST LARGE GAP and set it as threshold:
    ls = (looseness + 1) // 2
    l = len(q_vals) - ls
    max1, thr1 = MIN_JUMP, global_default_threshold
    for i in range(ls, l):
        jump = q_vals[i + ls] - q_vals[i - ls]
        if jump > max1:
            max1 = jump
            thr1 = q_vals[i - ls] + jump / 2

    # NOTE: thr2 is deprecated, thus is JUMP_DELTA
    # Make use of the fact that the JUMP_DELTA(Vertical gap ofc) between
    # values at detected jumps would be atleast 20
    max2, thr2 = MIN_JUMP, global_default_threshold
    # Requires atleast 1 gray box to be present (Roll field will ensure this)
    for i in range(ls, l):
        jump = q_vals[i + ls] - q_vals[i - ls]
        new_thr = q_vals[i - ls] + jump / 2
        if jump > max2 and abs(thr1 - new_thr) > JUMP_DELTA:
            max2 = jump
            thr2 = new_thr
    # global_thr = min(thr1,thr2)
    global_thr, j_low, j_high = thr1, thr1 - max1 // 2, thr1 + max1 // 2

    # # For normal images
    # thresholdRead =  116
    # if(thr1 > thr2 and thr2 > thresholdRead):
    #     print("Note: taking safer thr line.")
    #     global_thr, j_low, j_high = thr2, thr2 - max2//2, thr2 + max2//2

    if plot_title:
        _, ax = plt.subplots()
        ax.bar(range(len(q_vals_orig)), q_vals if sort_in_plot else q_vals_orig)
        ax.set_title(plot_title)
        thrline = ax.axhline(global_thr, color="green", ls="--", linewidth=5)
        thrline.set_label("Global Threshold")
        thrline = ax.axhline(thr2, color="red", ls=":", linewidth=3)
        thrline.set_label("THR2 Line")
        # thrline=ax.axhline(j_low,color='red',ls='-.', linewidth=3)
        # thrline=ax.axhline(j_high,color='red',ls='-.', linewidth=3)
        # thrline.set_label("Boundary Line")
        # ax.set_ylabel("Mean Intensity")
        ax.set_ylabel("Values")
        ax.set_xlabel("Position")
        ax.legend()
        if plot_show:
            plt.title(plot_title)
            plt.show()

    return global_thr, j_low, j_high


def get_local_threshold(
    q_vals, global_thr, no_outliers, plot_title=None, plot_show=True
):
    """
    TODO: Update this documentation too-
    //No more - Assumption : Colwise background color is uniformly gray or white,
            but not alternating. In this case there is atmost one jump.

    0 Jump :
                    <-- safe THR?
           .......
        ...|||||||
        ||||||||||  <-- safe THR?
    // How to decide given range is above or below gray?
        -> global q_vals shall absolutely help here. Just run same function
            on total q_vals instead of colwise _//
    How to decide it is this case of 0 jumps

    1 Jump :
            ......
            ||||||
            ||||||  <-- risky THR
            ||||||  <-- safe THR
        ....||||||
        ||||||||||

    """
    # Sort the Q vals
    q_vals = sorted(q_vals)

    # Small no of pts cases:
    # base case: 1 or 2 pts
    if len(q_vals) < 3:
        thr1 = (
            global_thr
            if np.max(q_vals) - np.min(q_vals) < config.threshold_params.MIN_GAP
            else np.mean(q_vals)
        )
    else:
        # qmin, qmax, qmean, qstd = round(np.min(q_vals),2), round(np.max(q_vals),2),
        #   round(np.mean(q_vals),2), round(np.std(q_vals),2)
        # GVals = [round(abs(q-qmean),2) for q in q_vals]
        # gmean, gstd = round(np.mean(GVals),2), round(np.std(GVals),2)
        # # DISCRETION: Pretty critical factor in reading response
        # # Doesn't work well for small number of values.
        # DISCRETION = 2.7 # 2.59 was closest hit, 3.0 is too far
        # L2MaxGap = round(max([abs(g-gmean) for g in GVals]),2)
        # if(L2MaxGap > DISCRETION*gstd):
        #     no_outliers = False

        # # ^Stackoverflow method
        # print(q_no, no_outliers,"qstd",round(np.std(q_vals),2), "gstd", gstd,
        #   "Gaps in gvals",sorted([round(abs(g-gmean),2) for g in GVals],reverse=True),
        #   '\t',round(DISCRETION*gstd,2), L2MaxGap)

        # else:
        # Find the LARGEST GAP and set it as threshold: //(FIRST LARGE GAP)
        l = len(q_vals) - 1
        max1, thr1 = config.threshold_params.MIN_JUMP, 255
        for i in range(1, l):
            jump = q_vals[i + 1] - q_vals[i - 1]
            if jump > max1:
                max1 = jump
                thr1 = q_vals[i - 1] + jump / 2
        # print(q_no,q_vals,max1)

        confident_jump = (
            config.threshold_params.MIN_JUMP + config.threshold_params.CONFIDENT_SURPLUS
        )
        # If not confident, then only take help of global_thr
        if max1 < confident_jump:
            if no_outliers:
                # All Black or All White case
                thr1 = global_thr
            else:
                # TODO: Low confidence parameters here
                pass

        # if(thr1 == 255):
        #     print("Warning: threshold is unexpectedly 255! (Outlier Delta issue?)",plot_title)

    # Make a common plot function to show local and global thresholds
    if plot_show and plot_title is not None:
        _, ax = plt.subplots()
        ax.bar(range(len(q_vals)), q_vals)
        thrline = ax.axhline(thr1, color="green", ls=("-."), linewidth=3)
        thrline.set_label("Local Threshold")
        thrline = ax.axhline(global_thr, color="red", ls=":", linewidth=5)
        thrline.set_label("Global Threshold")
        ax.set_title(plot_title)
        ax.set_ylabel("Bubble Mean Intensity")
        ax.set_xlabel("Bubble Number(sorted)")
        ax.legend()
        # TODO append QStrip to this plot-
        # appendSaveImg(6,getPlotImg())
        if plot_show:
            plt.show()
    return thr1


def setup_dirs(paths):
    logger.info("\nChecking Directories...")
    for _dir in [paths.save_marked_dir]:
        if not os.path.exists(_dir):
            logger.info("Created : " + _dir)
            os.makedirs(_dir)
            os.mkdir(_dir + "/stack")
            os.mkdir(_dir + "/_MULTI_")
            os.mkdir(_dir + "/_MULTI_" + "/stack")
<<<<<<< HEAD
        else:
            logger.info("Present : " + _dir)
=======
        # else:
        #     print("Present : " + _dir)
>>>>>>> 2e4b5272

    for _dir in [paths.manual_dir, paths.results_dir]:
        if not os.path.exists(_dir):
            logger.info("Created : " + _dir)
            os.makedirs(_dir)
<<<<<<< HEAD
        else:
            logger.info("Present : " + _dir)
=======
        # else:
        #     print("Present : " + _dir)
>>>>>>> 2e4b5272

    for _dir in [paths.multi_marked_dir, paths.errors_dir]:
        if not os.path.exists(_dir):
            logger.info("Created : " + _dir)
            os.makedirs(_dir)
<<<<<<< HEAD
        else:
            logger.info("Present : " + _dir)
=======
        # else:
        #     print("Present : " + _dir)
>>>>>>> 2e4b5272


class MainOperations:
    """Perform primary functions such as displaying images and reading responses"""

    image_metrics = ImageMetrics()

    def __init__(self):
        self.image_utils = ImageUtils()

    @staticmethod
    def wait_q():
        esc_key = 27
        while cv2.waitKey(1) & 0xFF not in [ord("q"), esc_key]:
            pass
        # TODO: why this inside MainOperations?
        MainOperations.image_metrics.window_x = 0
        MainOperations.image_metrics.window_y = 0
        cv2.destroyAllWindows()

    @staticmethod
    def show(name, orig, pause=1, resize=False, resetpos=None):
        if orig is None:
            logger.info(name, " NoneType image to show!")
            if pause:
                cv2.destroyAllWindows()
            return
        # origDim = orig.shape[:2]
        img = (
            ImageUtils.resize_util(orig, config.dimensions.display_width)
            if resize
            else orig
        )
        cv2.imshow(name, img)
        if resetpos:
            MainOperations.image_metrics.window_x = resetpos[0]
            MainOperations.image_metrics.window_y = resetpos[1]
        cv2.moveWindow(
            name,
            MainOperations.image_metrics.window_x,
            MainOperations.image_metrics.window_y,
        )

        h, w = img.shape[:2]

        # Set next window position
        margin = 25
        w += margin
        h += margin
        if MainOperations.image_metrics.window_x + w > config.dimensions.window_width:
            MainOperations.image_metrics.window_x = 0
            if (
                MainOperations.image_metrics.window_y + h
                > config.dimensions.window_height
            ):
                MainOperations.image_metrics.window_y = 0
            else:
                MainOperations.image_metrics.window_y += h
        else:
            MainOperations.image_metrics.window_x += w

        if pause:
            logger.info(
                "Showing '"
                + name
                + "'\n\tPress Q on image to continue Press Ctrl + C in terminal to exit"
            )
            MainOperations.wait_q()

    @staticmethod
    def read_response(template, image, name, save_dir=None, auto_align=False):
        try:
            img = image.copy()
            # origDim = img.shape[:2]
            img = ImageUtils.resize_util(
                img, template.dimensions[0], template.dimensions[1]
            )
            if img.max() > img.min():
                img = normalize_util(img)
            # Processing copies
            transp_layer = img.copy()
            final_marked = img.copy()
            # put_label(final_marked,"Crop Size: " +
            #   str(origDim[0])+"x"+str(origDim[1]) + " "+name, size=1)

            morph = img.copy()
            ImageUtils.append_save_img(3, morph)

            # TODO: evaluate if CLAHE is really req
            if auto_align:
                # Note: clahe is good for morphology, bad for thresholding
                morph = MainOperations.image_metrics.clahe.apply(morph)
                ImageUtils.append_save_img(3, morph)
                # Remove shadows further, make columns/boxes darker (less gamma)
                morph = adjust_gamma(morph, config.threshold_params.GAMMA_LOW)
                # TODO: all numbers should come from either constants or config
                _, morph = cv2.threshold(morph, 220, 220, cv2.THRESH_TRUNC)
                morph = normalize_util(morph)
                ImageUtils.append_save_img(3, morph)
                if config.outputs.show_image_level >= 4:
                    MainOperations.show("morph1", morph, 0, 1)

            # Move them to data class if needed
            # Overlay Transparencies
            alpha = 0.65
            box_w, box_h = template.bubble_dimensions
            omr_response = {}
            multi_marked, multi_roll = 0, 0
            # TODO Make this part useful for visualizing status checks
            # blackVals=[0]
            # whiteVals=[255]

            if config.outputs.show_image_level >= 5:
                all_c_box_vals = {"int": [], "mcq": []}
                # ,"QTYPE_ROLL":[]}#,"QTYPE_MED":[]}
                q_nums = {"int": [], "mcq": []}

            # Find Shifts for the q_blocks --> Before calculating threshold!
            if auto_align:
                # print("Begin Alignment")
                # Open : erode then dilate
                v_kernel = cv2.getStructuringElement(cv2.MORPH_RECT, (2, 10))
                morph_v = cv2.morphologyEx(
                    morph, cv2.MORPH_OPEN, v_kernel, iterations=3
                )
                _, morph_v = cv2.threshold(morph_v, 200, 200, cv2.THRESH_TRUNC)
                morph_v = 255 - normalize_util(morph_v)

                if config.outputs.show_image_level >= 3:
                    MainOperations.show("morphed_vertical", morph_v, 0, 1)

                # MainOperations.show("morph1",morph,0,1)
                # MainOperations.show("morphed_vertical",morph_v,0,1)

                ImageUtils.append_save_img(3, morph_v)

                morph_thr = 60  # for Mobile images, 40 for scanned Images
                _, morph_v = cv2.threshold(
                    morph_v, morph_thr, 255, cv2.THRESH_BINARY)
                # kernel best tuned to 5x5 now
                morph_v = cv2.erode(morph_v, np.ones(
                    (5, 5), np.uint8), iterations=2)

                ImageUtils.append_save_img(3, morph_v)
                # h_kernel = cv2.getStructuringElement(cv2.MORPH_RECT, (10, 2))
                # morph_h = cv2.morphologyEx(morph, cv2.MORPH_OPEN, h_kernel, iterations=3)
                # ret, morph_h = cv2.threshold(morph_h,200,200,cv2.THRESH_TRUNC)
                # morph_h = 255 - normalize_util(morph_h)
                # MainOperations.show("morph_h",morph_h,0,1)
                # _, morph_h = cv2.threshold(morph_h,morph_thr,255,cv2.THRESH_BINARY)
                # morph_h = cv2.erode(morph_h,  np.ones((5,5),np.uint8), iterations = 2)
                if config.outputs.show_image_level >= 3:
                    MainOperations.show("morph_thr_eroded", morph_v, 0, 1)

                ImageUtils.append_save_img(6, morph_v)

                # template relative alignment code
                for q_block in template.q_blocks:
                    s, d = q_block.orig, q_block.dimensions

                    # TODO - align_stride would depend on template's dimensions
                    match_col, max_steps, align_stride, thk = map(
                        config.alignment_params.get,
                        [
                            "match_col",
                            "max_steps",
                            "stride",
                            "thickness",
                        ],
                    )
                    shift, steps = 0, 0
                    while steps < max_steps:
                        left_mean = np.mean(
                            morph_v[
                                s[1]: s[1] + d[1],
                                s[0] + shift - thk: -thk + s[0] + shift + match_col,
                            ]
                        )
                        right_mean = np.mean(
                            morph_v[
                                s[1]: s[1] + d[1],
                                s[0]
                                + shift
                                - match_col
                                + d[0]
                                + thk: thk
                                + s[0]
                                + shift
                                + d[0],
                            ]
                        )

                        # For demonstration purposes-
                        # if(q_block.key == "int1"):
                        #     ret = morph_v.copy()
                        #     cv2.rectangle(ret,
                        #                   (s[0]+shift-thk,s[1]),
                        #                   (s[0]+shift+thk+d[0],s[1]+d[1]),
                        #                   constants.CLR_WHITE,
                        #                   3)
                        #     appendSaveImg(6,ret)
                        # print(shift, left_mean, right_mean)
                        left_shift, right_shift = left_mean > 100, right_mean > 100
                        if left_shift:
                            if right_shift:
                                break
                            else:
                                shift -= align_stride
                        else:
                            if right_shift:
                                shift += align_stride
                            else:
                                break
                        steps += 1

                    q_block.shift = shift
                    # print("Aligned q_block: ",q_block.key,"Corrected Shift:",
                    #   q_block.shift,", dimensions:", q_block.dimensions,
                    #   "orig:", q_block.orig,'\n')
                # print("End Alignment")

            final_align = None
            if config.outputs.show_image_level >= 2:
                initial_align = draw_template_layout(
                    img, template, shifted=False)
                final_align = draw_template_layout(
                    img, template, shifted=True, draw_qvals=True
                )
                # appendSaveImg(4,mean_vals)
                ImageUtils.append_save_img(2, initial_align)
                ImageUtils.append_save_img(2, final_align)
                
                if auto_align:
                    final_align = np.hstack((initial_align, final_align))
            ImageUtils.append_save_img(5, img)

            # Get mean vals n other stats
            all_q_vals, all_q_strip_arrs, all_q_std_vals = [], [], []
            total_q_strip_no = 0
            for q_block in template.q_blocks:
                q_std_vals = []
                for _, qbox_pts in q_block.traverse_pts:
                    q_strip_vals = []
                    for pt in qbox_pts:
                        # shifted
                        x, y = (pt.x + q_block.shift, pt.y)
                        rect = [y, y + box_h, x, x + box_w]
                        q_strip_vals.append(
                            cv2.mean(
                                img[rect[0]: rect[1], rect[2]: rect[3]])[0]
                            # detectCross(img, rect) ? 100 : 0
                        )
                    q_std_vals.append(round(np.std(q_strip_vals), 2))
                    all_q_strip_arrs.append(q_strip_vals)
                    # _, _, _ = get_global_threshold(q_strip_vals, "QStrip Plot",
                    #   plot_show=False, sort_in_plot=True)
                    # hist = getPlotImg()
                    # MainOperations.show("QStrip "+qbox_pts[0].q_no, hist, 0, 1)
                    all_q_vals.extend(q_strip_vals)
                    # print(total_q_strip_no, qbox_pts[0].q_no, q_std_vals[len(q_std_vals)-1])
                    total_q_strip_no += 1
                all_q_std_vals.extend(q_std_vals)

            global_std_thresh, _, _ = get_global_threshold(
                all_q_std_vals
            ) # , "Q-wise Std-dev Plot", plot_show=True, sort_in_plot=True)
            # plt.show()
            # hist = getPlotImg()
            # MainOperations.show("StdHist", hist, 0, 1)

            # Note: Plotting takes Significant times here --> Change Plotting args
            # to support show_image_level
            # , "Mean Intensity Histogram",plot_show=True, sort_in_plot=True)
            global_thr, _, _ = get_global_threshold(all_q_vals, looseness=4)

            # TODO colorama
            logger.info(
                "Thresholding:\t\t global_thr: ",
                round(global_thr, 2),
                "\tglobal_std_THR: ",
                round(global_std_thresh, 2),
                "\t(Looks like a Xeroxed OMR)" if (global_thr == 255) else "",
            )
            # plt.show()
            # hist = getPlotImg()
            # MainOperations.show("StdHist", hist, 0, 1)

            # if(config.outputs.show_image_level>=1):
            #     hist = getPlotImg()
            #     MainOperations.show("Hist", hist, 0, 1)
            #     appendSaveImg(4,hist)
            #     appendSaveImg(5,hist)
            #     appendSaveImg(2,hist)

            per_omr_threshold_avg, total_q_strip_no, total_q_box_no = 0, 0, 0
            non_empty_qnos = set()
            for q_block in template.q_blocks:
                block_q_strip_no = 1
                shift = q_block.shift
                s, d = q_block.orig, q_block.dimensions
                key = q_block.key[:3]
                # cv2.rectangle(final_marked,(s[0]+shift,s[1]),(s[0]+shift+d[0],
                #   s[1]+d[1]),CLR_BLACK,3)
                for _, qbox_pts in q_block.traverse_pts:
                    # All Black or All White case
                    no_outliers = all_q_std_vals[total_q_strip_no] < global_std_thresh
                    # print(total_q_strip_no, qbox_pts[0].q_no,
                    #   all_q_std_vals[total_q_strip_no], "no_outliers:", no_outliers)
                    per_q_strip_threshold = get_local_threshold(
                        all_q_strip_arrs[total_q_strip_no],
                        global_thr,
                        no_outliers,
                        "Mean Intensity Histogram for "
                        + key
                        + "."
                        + qbox_pts[0].q_no
                        + "."
                        + str(block_q_strip_no),
                        config.outputs.show_image_level >= 6,
                    )
                    # print(qbox_pts[0].q_no,key,block_q_strip_no, "THR: ",
                    #   round(per_q_strip_threshold,2))
                    per_omr_threshold_avg += per_q_strip_threshold

                    # Note: Little debugging visualization - view the particular Qstrip
                    # if(
                    #     0
                    #     # or "q17" in (qbox_pts[0].q_no)
                    #     # or (qbox_pts[0].q_no+str(block_q_strip_no))=="q15"
                    #  ):
                    #     st, end = qStrip
                    #     MainOperations.show("QStrip: "+key+"-"+str(block_q_strip_no),
                    #     img[st[1] : end[1], st[0]+shift : end[0]+shift],0)

                    for pt in qbox_pts:
                        # shifted
                        x, y = (pt.x + q_block.shift, pt.y)
                        boxval0 = all_q_vals[total_q_box_no]
                        detected = per_q_strip_threshold > boxval0

                        # TODO: add an option to select PLUS SIGN RESPONSE READING
                        # extra_check_rects = []
                        # # [y,y+box_h,x,x+box_w]
                        # for rect in extra_check_rects:
                        #     # Note: This is NOT pixel-based thresholding,
                        #     # It is boxed mean-thresholding
                        #     boxval = cv2.mean(img[  rect[0]:rect[1] , rect[2]:rect[3] ])[0]
                        #     if(per_q_strip_threshold > boxval):
                        #         # for critical analysis
                        #         boxval0 = max(boxval,boxval0)
                        #         detected=True
                        #         break

                        if detected:
                            cv2.rectangle(
                                final_marked,
                                (int(x + box_w / 12), int(y + box_h / 12)),
                                (
                                    int(x + box_w - box_w / 12),
                                    int(y + box_h - box_h / 12),
                                ),
                                constants.CLR_DARK_GRAY,
                                3,
                            )
                        else:
                            cv2.rectangle(
                                final_marked,
                                (int(x + box_w / 10), int(y + box_h / 10)),
                                (
                                    int(x + box_w - box_w / 10),
                                    int(y + box_h - box_h / 10),
                                ),
                                constants.CLR_GRAY,
                                -1,
                            )

                        # TODO Make this part useful! (Abstract visualizer to check status)
                        if detected:
                            q, val = pt.q_no, str(pt.val)
                            cv2.putText(
                                final_marked,
                                val,
                                (x, y),
                                cv2.FONT_HERSHEY_SIMPLEX,
                                constants.TEXT_SIZE,
                                (20, 20, 10),
                                int(1 + 3.5 * constants.TEXT_SIZE),
                            )
                            # Only send rolls multi-marked in the directory
                            multi_marked_l = q in omr_response
                            multi_marked = multi_marked_l or multi_marked
                            omr_response[q] = (
                                (omr_response[q] +
                                 val) if multi_marked_l else val
                            )
                            non_empty_qnos.add(q)
                            multi_roll = multi_marked_l and "Roll" in str(q)
                            # blackVals.append(boxval0)
                        # else:
                            # whiteVals.append(boxval0)

                        total_q_box_no += 1
                        # /for qbox_pts
                    # /for qStrip

                    if config.outputs.show_image_level >= 5:
                        if key in all_c_box_vals:
                            q_nums[key].append(
                                key[:2] + "_c" + str(block_q_strip_no))
                            all_c_box_vals[key].append(
                                all_q_strip_arrs[total_q_strip_no]
                            )

                    block_q_strip_no += 1
                    total_q_strip_no += 1
                # /for q_block

            
            # Populate empty responses
            
            # loop over qNos in concatentations
            for concatQ in template.concatenations:
                for q in concatQ:
                    if q not in non_empty_qnos:
                        omr_response[q] = q_block.empty_val
            
            # loop over qNos in singles
            for q in template.singles:
                if q not in non_empty_qnos:
                    omr_response[q] = q_block.empty_val
                    

            # TODO: move this validation into template.py -
            if total_q_strip_no == 0:
                logger.error(
                    "\n\t UNEXPECTED Template Incorrect Error: \
                    total_q_strip_no is zero! q_blocks: ",
                    template.q_blocks,
                )
                exit(21)

            per_omr_threshold_avg /= total_q_strip_no
            per_omr_threshold_avg = round(per_omr_threshold_avg, 2)
            # Translucent
            cv2.addWeighted(
                final_marked, alpha, transp_layer, 1 - alpha, 0, final_marked
            )
            # Box types
            if config.outputs.show_image_level >= 5:
                # plt.draw()
                f, axes = plt.subplots(len(all_c_box_vals), sharey=True)
                f.canvas.manager.set_window_title(name)
                ctr = 0
                type_name = {
                    "int": "Integer",
                    "mcq": "MCQ",
                    "med": "MED",
                    "rol": "Roll",
                }
                for k, boxvals in all_c_box_vals.items():
                    axes[ctr].title.set_text(type_name[k] + " Type")
                    axes[ctr].boxplot(boxvals)
                    # thrline=axes[ctr].axhline(per_omr_threshold_avg,color='red',ls='--')
                    # thrline.set_label("Average THR")
                    axes[ctr].set_ylabel("Intensity")
                    axes[ctr].set_xticklabels(q_nums[k])
                    # axes[ctr].legend()
                    ctr += 1
                # imshow will do the waiting
                plt.tight_layout(pad=0.5)
                plt.show()

            if config.outputs.show_image_level >= 3 and final_align is not None:
                final_align = ImageUtils.resize_util_h(
                    final_align, int(config.dimensions.display_height)
                )
                # [final_align.shape[1],0])
                MainOperations.show(
                    "Template Alignment Adjustment", final_align, 0, 0)

            if config.outputs.save_detections and save_dir is not None:
                if multi_roll:
                    save_dir = save_dir + "_MULTI_/"
                ImageUtils.save_img(save_dir + name, final_marked)

            ImageUtils.append_save_img(2, final_marked)

            for i in range(config.outputs.save_image_level):
                ImageUtils.save_or_show_stacks(i + 1, name, save_dir)

            return omr_response, final_marked, multi_marked, multi_roll

        except Exception as e:
            raise e


def printbuf(x):
    sys.stdout.write(str(x))
    sys.stdout.write("\r")


""" unused
def get_reflection(pt, pt_1, pt_2):
    pt, pt_1, pt_2 = tuple(map(lambda x: np.array(x, dtype=float), [pt, pt_1, pt_2]))
    return (pt_1 + pt_2) - pt

def get_fourth_pt(three_pts):
    m = []
    for i in range(3):
        m.append(dist(three_pts[i], three_pts[(i + 1) % 3]))

    v = max(m)
    for i in range(3):
        if v not in (m[i], m[(i + 1) % 3]):
            refl = (i + 1) % 3
            break
    fourth_pt = get_reflection(
        three_pts[refl], three_pts[(refl + 1) % 3], three_pts[(refl + 2) % 3]
    )
    return fourth_pt


def normalize_hist(img):
    hist, _ = np.histogram(img.flatten(), 256, [0, 256])
    cdf = hist.cumsum()
    cdf_m = np.ma.masked_equal(cdf, 0)
    cdf_m = (cdf_m - cdf_m.min()) * 255 / (cdf_m.max() - cdf_m.min())
    cdf = np.ma.filled(cdf_m, 0).astype("uint8")
    return cdf[img]

"""<|MERGE_RESOLUTION|>--- conflicted
+++ resolved
@@ -514,38 +514,22 @@
             os.mkdir(_dir + "/stack")
             os.mkdir(_dir + "/_MULTI_")
             os.mkdir(_dir + "/_MULTI_" + "/stack")
-<<<<<<< HEAD
-        else:
-            logger.info("Present : " + _dir)
-=======
         # else:
-        #     print("Present : " + _dir)
->>>>>>> 2e4b5272
+        #     logger.info("Present : " + _dir)
 
     for _dir in [paths.manual_dir, paths.results_dir]:
         if not os.path.exists(_dir):
             logger.info("Created : " + _dir)
             os.makedirs(_dir)
-<<<<<<< HEAD
-        else:
-            logger.info("Present : " + _dir)
-=======
         # else:
-        #     print("Present : " + _dir)
->>>>>>> 2e4b5272
+        #     logger.info("Present : " + _dir)
 
     for _dir in [paths.multi_marked_dir, paths.errors_dir]:
         if not os.path.exists(_dir):
             logger.info("Created : " + _dir)
             os.makedirs(_dir)
-<<<<<<< HEAD
-        else:
-            logger.info("Present : " + _dir)
-=======
         # else:
-        #     print("Present : " + _dir)
->>>>>>> 2e4b5272
-
+        #     logger.info("Present : " + _dir)
 
 class MainOperations:
     """Perform primary functions such as displaying images and reading responses"""
