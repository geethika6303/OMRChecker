"""
 OMRChecker
 Designed and Developed by-
 Udayraj Deshmukh
 https://github.com/Udayraj123
"""

# Use all imports relative to root directory (https://chrisyeh96.github.io/2017/08/08/definitive-guide-python-imports.html#case-2-syspath-could-change)
import src.constants as constants

# TODO: pass config in runtime later
from src.config import CONFIG_DEFAULTS as config

from imutils import grab_contours
from random import randint
from pathlib import Path
import matplotlib.pyplot as plt
import pandas as pd
import glob
import cv2
import sys
import os
import re
import numpy as np
import json
from operator import itemgetter
from dataclasses import dataclass


class ImageUtils:
    """Class to hold indicators of images and save images."""
    save_image_level = config.outputs.save_image_level
    save_img_list = {}
    # def __init__(self):
    #     """Constructor for class ImageUtils"""

    def reset_save_img(self, key):
        ImageUtils.save_img_list[key] = []

    # TODO: why is this static
    @staticmethod
    def append_save_img(key, img):
        if ImageUtils.save_image_level >= int(key):
            if key not in ImageUtils.save_img_list:
                ImageUtils.save_img_list[key] = []
            ImageUtils.save_img_list[key].append(img.copy())

    @staticmethod
    def save_img(path, final_marked):
        print("Saving Image to " + path)
        cv2.imwrite(path, final_marked)

    @staticmethod
<<<<<<< HEAD
    def save_or_show_stacks(self, key, name, save_dir=None, pause=1):
        if self.save_image_level >= int(key) and self.save_img_list[key] != []:
=======
    def save_or_show_stacks(key, name, savedir=None, pause=1):
        if ImageUtils.save_image_level >= int(key) and ImageUtils.save_img_list[key] != []:
>>>>>>> 9ecff0d8
            result = np.hstack(
                tuple(
                    [
                        ImageUtils.resize_util_h(img, config.dimensions.display_height)
                        for img in ImageUtils.save_img_list[key]
                    ]
                )
            )
            result = ImageUtils.resize_util(
                result,
                min(
                    len(ImageUtils.save_img_list[key]) * config.dimensions.display_width // 3,
                    int(config.dimensions.display_width * 2.5),
                ),
            )
<<<<<<< HEAD
            if type(save_dir) != type(None):
                self.save_img(
                    save_dir + "stack/" + name + "_" + str(key) + "_stack.jpg", result
=======
            if type(savedir) != type(None):
                ImageUtils.save_img(
                    savedir + "stack/" + name + "_" + str(key) + "_stack.jpg", result
>>>>>>> 9ecff0d8
                )
            else:
                show(name + "_" + str(key), result, pause, 0)

    @staticmethod
    def resize_util(img, u_width, u_height=None):
        if u_height is None:
            h, w = img.shape[:2]
            u_height = int(h * u_width / w)
        return cv2.resize(img, (int(u_width), int(u_height)))

    @staticmethod
    def resize_util_h(img, u_height, u_width=None):
        if u_width is None:
            h, w = img.shape[:2]
            u_width = int(w * u_height / h)
        return cv2.resize(img, (int(u_width), int(u_height)))


@dataclass
class ImageMetrics:
    resetpos = [0, 0]
    # for positioning image windows
    window_x, window_y = 0, 0
    clahe = cv2.createCLAHE(clipLimit=5.0, tileGridSize=(8, 8))
    # TODO Fill these for stats
    # badThresholds = []
    # veryBadPoints = []


plt.rcParams["figure.figsize"] = (10.0, 8.0)

# Image-processing utils


def normalize_util(img, alpha=0, beta=255):
    return cv2.normalize(img, alpha, beta, norm_type=cv2.NORM_MINMAX)


def normalize_hist(img):
    hist, _ = np.histogram(img.flatten(), 256, [0, 256])
    cdf = hist.cumsum()
    cdf_m = np.ma.masked_equal(cdf, 0)
    cdf_m = (cdf_m - cdf_m.min()) * 255 / (cdf_m.max() - cdf_m.min())
    cdf = np.ma.filled(cdf_m, 0).astype("uint8")
    return cdf[img]


def put_label(img, label, size):
    scale = img.shape[1] / config.dimensions.display_width
    bgVal = int(np.mean(img))
    pos = (int(scale * 80), int(scale * 30))
    clr = (255 - bgVal,) * 3
    img[(pos[1] - size * 30) : (pos[1] + size * 2), :] = bgVal
    cv2.putText(img, label, pos, cv2.FONT_HERSHEY_SIMPLEX, size, clr, 3)


def draw_template_layout(img, template, shifted=True, draw_qvals=False, border=-1):
    img = ImageUtils.resize_util(img, template.dimensions[0], template.dimensions[1])
    final_align = img.copy()
    boxW, boxH = template.bubbleDimensions
    for QBlock in template.qBlocks:
        s, d = QBlock.orig, QBlock.dimensions
        shift = QBlock.shift
        if shifted:
            cv2.rectangle(
                final_align,
                (s[0] + shift, s[1]),
                (s[0] + shift + d[0], s[1] + d[1]),
                constants.CLR_BLACK,
                3,
            )
        else:
            cv2.rectangle(
                final_align,
                (s[0], s[1]),
                (s[0] + d[0], s[1] + d[1]),
                constants.CLR_BLACK,
                3,
            )
        for _, qbox_pts in QBlock.traverse_pts:
            for pt in qbox_pts:
                x, y = (pt.x + QBlock.shift, pt.y) if shifted else (pt.x, pt.y)
                cv2.rectangle(
                    final_align,
                    (int(x + boxW / 10), int(y + boxH / 10)),
                    (int(x + boxW - boxW / 10), int(y + boxH - boxH / 10)),
                    constants.CLR_GRAY,
                    border,
                )
                if draw_qvals:
                    rect = [y, y + boxH, x, x + boxW]
                    cv2.putText(
                        final_align,
                        "%d" % (cv2.mean(img[rect[0] : rect[1], rect[2] : rect[3]])[0]),
                        (rect[2] + 2, rect[0] + (boxH * 2) // 3),
                        cv2.FONT_HERSHEY_SIMPLEX,
                        0.6,
                        constants.CLR_BLACK,
                        2,
                    )
        if shifted:
            cv2.putText(
                final_align,
                "s%s" % (shift),
                tuple(s - [template.dimensions[0] // 20, -d[1] // 2]),
                cv2.FONT_HERSHEY_SIMPLEX,
                constants.TEXT_SIZE,
                constants.CLR_BLACK,
                4,
            )
    return final_align


def get_plot_img():
    # Implement better logic here
    plt.savefig("tmp.png")
    # img = cv2.imread('tmp.png',cv2.IMREAD_COLOR)
    img = cv2.imread("tmp.png", cv2.IMREAD_GRAYSCALE)
    os.remove("tmp.png")
    # plt.cla()
    # plt.clf()
    plt.close()
    return img


def dist(p1, p2):
    return np.linalg.norm(np.array(p1) - np.array(p2))


def get_reflection(pt, pt1, pt2):
    pt, pt1, pt2 = tuple(map(lambda x: np.array(x, dtype=float), [pt, pt1, pt2]))
    return (pt1 + pt2) - pt


# These are used inside multiple extensions
def order_points(pts):
    rect = np.zeros((4, 2), dtype="float32")

    # the top-left point will have the smallest sum, whereas
    # the bottom-right point will have the largest sum
    s = pts.sum(axis=1)
    rect[0] = pts[np.argmin(s)]
    rect[2] = pts[np.argmax(s)]
    diff = np.diff(pts, axis=1)
    rect[1] = pts[np.argmin(diff)]
    rect[3] = pts[np.argmax(diff)]

    # return the ordered coordinates
    return rect


def four_point_transform(image, pts):
    # obtain a consistent order of the points and unpack them
    # individually
    rect = order_points(pts)
    (tl, tr, br, bl) = rect

    # compute the width of the new image, which will be the
    widthA = np.sqrt(((br[0] - bl[0]) ** 2) + ((br[1] - bl[1]) ** 2))
    widthB = np.sqrt(((tr[0] - tl[0]) ** 2) + ((tr[1] - tl[1]) ** 2))

    max_width = max(int(widthA), int(widthB))
    # max_width = max(int(np.linalg.norm(br-bl)), int(np.linalg.norm(tr-tl)))

    # compute the height of the new image, which will be the
    heightA = np.sqrt(((tr[0] - br[0]) ** 2) + ((tr[1] - br[1]) ** 2))
    heightB = np.sqrt(((tl[0] - bl[0]) ** 2) + ((tl[1] - bl[1]) ** 2))
    max_height = max(int(heightA), int(heightB))
    # max_height = max(int(np.linalg.norm(tr-br)), int(np.linalg.norm(tl-br)))

    # now that we have the dimensions of the new image, construct
    # the set of destination points to obtain a "birds eye view",
    # (i.e. top-down view) of the image, again specifying points
    # in the top-left, top-right, bottom-right, and bottom-left
    # order
    dst = np.array(
        [
            [0, 0],
            [max_width - 1, 0],
            [max_width - 1, max_height - 1],
            [0, max_height - 1],
        ],
        dtype="float32",
    )

    # compute the perspective transform matrix and then apply it
    M = cv2.getPerspectiveTransform(rect, dst)
    warped = cv2.warpPerspective(image, M, (max_width, max_height))

    # return the warped image
    return warped


def get_fourth_pt(three_pts):
    m = []
    for i in range(3):
        m.append(dist(three_pts[i], three_pts[(i + 1) % 3]))

    v = max(m)
    for i in range(3):
        if m[i] != v and m[(i + 1) % 3] != v:
            refl = (i + 1) % 3
            break
    fourth_pt = get_reflection(
        three_pts[refl], three_pts[(refl + 1) % 3], three_pts[(refl + 2) % 3]
    )
    return fourth_pt


def auto_canny(image, sigma=0.93):
    # compute the median of the single channel pixel intensities
    v = np.median(image)

    # apply automatic Canny edge detection using the computed median
    lower = int(max(0, (1.0 - sigma) * v))
    upper = int(min(255, (1.0 + sigma) * v))
    edged = cv2.Canny(image, lower, upper)

    # return the edged image
    return edged


def adjust_gamma(image, gamma=1.0):
    # build a lookup table mapping the pixel values [0, 255] to
    # their adjusted gamma values
    inv_gamma = 1.0 / gamma
    table = np.array(
        [((i / 255.0) ** inv_gamma) * 255 for i in np.arange(0, 256)]
    ).astype("uint8")

    # apply gamma correction using the lookup table
    return cv2.LUT(image, table)


def get_global_threshold(
    QVals_orig, plot_title=None, plot_show=True, sort_in_plot=True, looseness=1
):
    """
    Note: Cannot assume qStrip has only-gray or only-white bg (in which case there is only one jump).
          So there will be either 1 or 2 jumps.
    1 Jump :
            ......
            ||||||
            ||||||  <-- risky THR
            ||||||  <-- safe THR
        ....||||||
        ||||||||||

    2 Jumps :
              ......
              |||||| <-- wrong THR
          ....||||||
          |||||||||| <-- safe THR
        ..||||||||||
        ||||||||||||

    The abstract "First LARGE GAP" is perfect for this.
    Current code is considering ONLY TOP 2 jumps(>= MIN_GAP) to be big, gives the smaller one

    """
    # Sort the Q vals
    # Change var name of QVals
    QVals = sorted(QVals_orig)
    # Find the FIRST LARGE GAP and set it as threshold:
    ls = (looseness + 1) // 2
    l = len(QVals) - ls
    max1, thr1 = config.threshold_params.MIN_JUMP, 255
    for i in range(ls, l):
        jump = QVals[i + ls] - QVals[i - ls]
        if jump > max1:
            max1 = jump
            thr1 = QVals[i - ls] + jump / 2

    # NOTE: thr2 is deprecated, thus is JUMP_DELTA
    # Make use of the fact that the JUMP_DELTA(Vertical gap ofc) between
    # values at detected jumps would be atleast 20
    max2, thr2 = config.threshold_params.MIN_JUMP, 255
    # Requires atleast 1 gray box to be present (Roll field will ensure this)
    for i in range(ls, l):
        jump = QVals[i + ls] - QVals[i - ls]
        new_thr = QVals[i - ls] + jump / 2
        if jump > max2 and abs(thr1 - new_thr) > config.threshold_params.JUMP_DELTA:
            max2 = jump
            thr2 = new_thr
    # global_thr = min(thr1,thr2)
    global_thr, j_low, j_high = thr1, thr1 - max1 // 2, thr1 + max1 // 2

    # # For normal images
    # thresholdRead =  116
    # if(thr1 > thr2 and thr2 > thresholdRead):
    #     print("Note: taking safer thr line.")
    #     global_thr, j_low, j_high = thr2, thr2 - max2//2, thr2 + max2//2

    if plot_title:
        _, ax = plt.subplots()
        ax.bar(range(len(QVals_orig)), QVals if sort_in_plot else QVals_orig)
        ax.set_title(plot_title)
        thrline = ax.axhline(global_thr, color="green", ls="--", linewidth=5)
        thrline.set_label("Global Threshold")
        thrline = ax.axhline(thr2, color="red", ls=":", linewidth=3)
        thrline.set_label("THR2 Line")
        # thrline=ax.axhline(j_low,color='red',ls='-.', linewidth=3)
        # thrline=ax.axhline(j_high,color='red',ls='-.', linewidth=3)
        # thrline.set_label("Boundary Line")
        # ax.set_ylabel("Mean Intensity")
        ax.set_ylabel("Values")
        ax.set_xlabel("Position")
        ax.legend()
        if plot_show:
            plt.title(plot_title)
            plt.show()

    return global_thr, j_low, j_high


def get_local_threshold(
    qNo, QVals, global_thr, no_outliers, plot_title=None, plot_show=True
):
    """
    TODO: Update this documentation too-
    //No more - Assumption : Colwise background color is uniformly gray or white, but not alternating. In this case there is atmost one jump.

    0 Jump :
                    <-- safe THR?
           .......
        ...|||||||
        ||||||||||  <-- safe THR?
    // How to decide given range is above or below gray?
        -> global QVals shall absolutely help here. Just run same function on total QVals instead of colwise _//
    How to decide it is this case of 0 jumps

    1 Jump :
            ......
            ||||||
            ||||||  <-- risky THR
            ||||||  <-- safe THR
        ....||||||
        ||||||||||

    """
    # Sort the Q vals
    QVals = sorted(QVals)

    # Small no of pts cases:
    # base case: 1 or 2 pts
    if len(QVals) < 3:
        thr1 = (
            global_thr
            if np.max(QVals) - np.min(QVals) < config.threshold_params.MIN_GAP
            else np.mean(QVals)
        )
    else:
        # qmin, qmax, qmean, qstd = round(np.min(QVals),2), round(np.max(QVals),2), round(np.mean(QVals),2), round(np.std(QVals),2)
        # GVals = [round(abs(q-qmean),2) for q in QVals]
        # gmean, gstd = round(np.mean(GVals),2), round(np.std(GVals),2)
        # # DISCRETION: Pretty critical factor in reading response
        # # Doesn't work well for small number of values.
        # DISCRETION = 2.7 # 2.59 was closest hit, 3.0 is too far
        # L2MaxGap = round(max([abs(g-gmean) for g in GVals]),2)
        # if(L2MaxGap > DISCRETION*gstd):
        #     no_outliers = False

        # # ^Stackoverflow method
        # print(qNo, no_outliers,"qstd",round(np.std(QVals),2), "gstd", gstd,"Gaps in gvals",sorted([round(abs(g-gmean),2) for g in GVals],reverse=True), '\t',round(DISCRETION*gstd,2), L2MaxGap)

        # else:
        # Find the LARGEST GAP and set it as threshold: //(FIRST LARGE GAP)
        l = len(QVals) - 1
        max1, thr1 = config.threshold_params.MIN_JUMP, 255
        for i in range(1, l):
            jump = QVals[i + 1] - QVals[i - 1]
            if jump > max1:
                max1 = jump
                thr1 = QVals[i - 1] + jump / 2
        # print(qNo,QVals,max1)

        CONFIDENT_JUMP = (
            config.threshold_params.MIN_JUMP + config.threshold_params.CONFIDENT_SURPLUS
        )
        # If not confident, then only take help of global_thr
        if max1 < CONFIDENT_JUMP:
            if no_outliers:
                # All Black or All White case
                thr1 = global_thr
            else:
                # TODO: Low confidence parameters here
                pass

        # if(thr1 == 255):
        #     print("Warning: threshold is unexpectedly 255! (Outlier Delta issue?)",plot_title)

    # Make a common plot function to show local and global thresholds
    if plot_show and plot_title is not None:
        _, ax = plt.subplots()
        ax.bar(range(len(QVals)), QVals)
        thrline = ax.axhline(thr1, color="green", ls=("-."), linewidth=3)
        thrline.set_label("Local Threshold")
        thrline = ax.axhline(global_thr, color="red", ls=":", linewidth=5)
        thrline.set_label("Global Threshold")
        ax.set_title(plot_title)
        ax.set_ylabel("Bubble Mean Intensity")
        ax.set_xlabel("Bubble Number(sorted)")
        ax.legend()
        # TODO append QStrip to this plot-
        # appendSaveImg(6,getPlotImg())
        if plot_show:
            plt.show()
    return thr1


# from matplotlib.ticker import MaxNLocator
# def plotArray(QVals, plot_title, sort = False, plot=True ):
#     f, ax = plt.subplots()
#     if(sort):
#         QVals = sorted(QVals)
#     ax.bar(range(len(QVals)),QVals)
#     ax.set_title(plot_title)
#     ax.set_ylabel("Values")
#     ax.set_xlabel("Position")
#     ax.xaxis.set_major_locator(MaxNLocator(integer=True))
#     if(plot):
#         plt.show()
#     # else: they will call this
#     #     appendSaveImg(appendImgLvl,getPlotImg())


# Non image-processing utils


def setup_dirs(paths):
    print("\nChecking Directories...")
    for _dir in [paths.save_marked_dir]:
        if not os.path.exists(_dir):
            print("Created : " + _dir)
            os.makedirs(_dir)
            os.mkdir(_dir + "/stack")
            os.mkdir(_dir + "/_MULTI_")
            os.mkdir(_dir + "/_MULTI_" + "/stack")
            # os.mkdir(_dir+sl+'/_BADSCAN_')
            # os.mkdir(_dir+sl+'/_BADSCAN_'+'/stack')
        else:
            print("Present : " + _dir)

    for _dir in [paths.manual_dir, paths.results_dir]:
        if not os.path.exists(_dir):
            print("Created : " + _dir)
            os.makedirs(_dir)
        else:
            print("Present : " + _dir)

    for _dir in [paths.multi_marked_dir, paths.errors_dir, paths.bad_rolls_dir]:
        if not os.path.exists(_dir):
            print("Created : " + _dir)
            os.makedirs(_dir)
        else:
            print("Present : " + _dir)


class MainOperations:
    """Perform primary functions such as displaying images and reading responses"""

    image_metrics = ImageMetrics()
    def __init__(self):
        self.image_utils = ImageUtils()

    @staticmethod
    def waitQ():
        ESC_KEY = 27
        while cv2.waitKey(1) & 0xFF not in [ord("q"), ESC_KEY]:
            pass
        MainOperations.image_metrics.window_x = 0
        MainOperations.image_metrics.window_y = 0
        cv2.destroyAllWindows()

    @staticmethod
    def show(name, orig, pause=1, resize=False, resetpos=None):
        if type(orig) == type(None):
            print(name, " NoneType image to show!")
            if pause:
                cv2.destroyAllWindows()
            return
        # origDim = orig.shape[:2]
        img = (
            ImageUtils.resize_util(orig, config.dimensions.display_width)
            if resize
            else orig
        )
        cv2.imshow(name, img)
        if resetpos:
            MainOperations.image_metrics.window_x = resetpos[0]
            MainOperations.image_metrics.window_y = resetpos[1]
        cv2.moveWindow(name, MainOperations.image_metrics.window_x, MainOperations.image_metrics.window_y)

        h, w = img.shape[:2]

        # Set next window position
        margin = 25
        w += margin
        h += margin
        if MainOperations.image_metrics.window_x + w > config.dimensions.window_width:
            MainOperations.image_metrics.window_x = 0
            if MainOperations.image_metrics.window_y + h > config.dimensions.window_height:
                MainOperations.image_metrics.window_y = 0
            else:
                MainOperations.image_metrics.window_y += h
        else:
            MainOperations.image_metrics.window_x += w

        if pause:
            print(
                "Showing '"
                + name
                + "'\n\tPress Q on image to continue Press Ctrl + C in terminal to exit"
            )
            MainOperations.waitQ()

<<<<<<< HEAD
    def read_response(self, template, image, name, save_dir=None, auto_align=False):
=======
    @staticmethod
    def read_response(template, image, name, savedir=None, auto_align=False):
>>>>>>> 9ecff0d8
        # global clahe

        try:
            img = image.copy()
            # origDim = img.shape[:2]
            img = ImageUtils.resize_util(
                img, template.dimensions[0], template.dimensions[1]
            )
            if img.max() > img.min():
                img = normalize_util(img)
            # Processing copies
            transp_layer = img.copy()
            final_marked = img.copy()
            # put_label(final_marked,"Crop Size: " + str(origDim[0])+"x"+str(origDim[1]) + " "+name, size=1)

            morph = img.copy()
            ImageUtils.append_save_img(3, morph)

            # TODO: evaluate if CLAHE is really req
            if auto_align:
                # Note: clahe is good for morphology, bad for thresholding
                morph = MainOperations.image_metrics.clahe.apply(morph)
                ImageUtils.append_save_img(3, morph)
                # Remove shadows further, make columns/boxes darker (less gamma)
                morph = adjust_gamma(morph, config.threshold_params.GAMMA_LOW)
                # TODO: all numbers should come from either constants or config
                _, morph = cv2.threshold(morph, 220, 220, cv2.THRESH_TRUNC)
                morph = normalize_util(morph)
                ImageUtils.append_save_img(3, morph)
                if config.outputs.show_image_level >= 4:
                    MainOperations.show("morph1", morph, 0, 1)

            # Move them to data class if needed
            # Overlay Transparencies
            alpha = 0.65
            # alpha1 = 0.55

            boxW, boxH = template.bubbleDimensions
            # lang = ['E', 'H']
            OMR_response = {}

            multimarked, multiroll = 0, 0

            # TODO Make this part useful for visualizing status checks
            # blackVals=[0]
            # whiteVals=[255]

            if config.outputs.show_image_level >= 5:
                all_Cbox_vals = {"int": [], "mcq": []}
                # ,"QTYPE_ROLL":[]}#,"QTYPE_MED":[]}
                qNums = {"int": [], "mcq": []}

            # Find Shifts for the qBlocks --> Before calculating threshold!
            if auto_align:
                # print("Begin Alignment")
                # Open : erode then dilate
                # Vertical kernel
                v_kernel = cv2.getStructuringElement(cv2.MORPH_RECT, (2, 10))
                morph_v = cv2.morphologyEx(
                    morph, cv2.MORPH_OPEN, v_kernel, iterations=3
                )
                _, morph_v = cv2.threshold(morph_v, 200, 200, cv2.THRESH_TRUNC)
                morph_v = 255 - normalize_util(morph_v)

                if config.outputs.show_image_level >= 3:
                    MainOperations.show("morphed_vertical", morph_v, 0, 1)

                # show("morph1",morph,0,1)
                # show("morphed_vertical",morph_v,0,1)

                ImageUtils.append_save_img(3, morph_v)

                morphTHR = 60  # for Mobile images
                # morphTHR = 40 # for scan Images
                # best tuned to 5x5 now
                _, morph_v = cv2.threshold(morph_v, morphTHR, 255, cv2.THRESH_BINARY)
                morph_v = cv2.erode(morph_v, np.ones((5, 5), np.uint8), iterations=2)

                ImageUtils.append_save_img(3, morph_v)
                # h_kernel = cv2.getStructuringElement(cv2.MORPH_RECT, (10, 2))
                # morph_h = cv2.morphologyEx(morph, cv2.MORPH_OPEN, h_kernel, iterations=3)
                # ret, morph_h = cv2.threshold(morph_h,200,200,cv2.THRESH_TRUNC)
                # morph_h = 255 - normalize_util(morph_h)
                # show("morph_h",morph_h,0,1)
                # _, morph_h = cv2.threshold(morph_h,morphTHR,255,cv2.THRESH_BINARY)
                # morph_h = cv2.erode(morph_h,  np.ones((5,5),np.uint8), iterations = 2)
                if config.outputs.show_image_level >= 3:
                    MainOperations.show("morph_thr_eroded", morph_v, 0, 1)

                ImageUtils.append_save_img(6, morph_v)

                # template alignment code (relative alignment algo)
                # OUTPUT : each QBlock.shift is updated
                for QBlock in template.qBlocks:
                    s, d = QBlock.orig, QBlock.dimensions
                    # internal constants - wont need change much
                    # TODO - ALIGN_STRIDE would depend on template's dimensions
                    MATCH_COL, MAX_STEPS, ALIGN_STRIDE, THK = itemgetter(
                        [
                            "match_col",
                            "max_steps",
                            "stride",
                            "thickness",
                        ]
                    )(config.alignment_params)
                    shift, steps = 0, 0
                    while steps < MAX_STEPS:
                        L = np.mean(
                            morph_v[
                                s[1] : s[1] + d[1],
                                s[0] + shift - THK : -THK + s[0] + shift + MATCH_COL,
                            ]
                        )
                        R = np.mean(
                            morph_v[
                                s[1] : s[1] + d[1],
                                s[0]
                                + shift
                                - MATCH_COL
                                + d[0]
                                + THK : THK
                                + s[0]
                                + shift
                                + d[0],
                            ]
                        )

                        # For demonstration purposes-
                        # if(QBlock.key == "int1"):
                        #     ret = morph_v.copy()
                        #     cv2.rectangle(ret,
                        #                   (s[0]+shift-THK,s[1]),
                        #                   (s[0]+shift+THK+d[0],s[1]+d[1]),
                        #                   constants.CLR_WHITE,
                        #                   3)
                        #     appendSaveImg(6,ret)

                        # print(shift, L, R)
                        LW, RW = L > 100, R > 100
                        if LW:
                            if RW:
                                break
                            else:
                                shift -= ALIGN_STRIDE
                        else:
                            if RW:
                                shift += ALIGN_STRIDE
                            else:
                                break
                        steps += 1

                    QBlock.shift = shift
                    # print("Aligned QBlock: ",QBlock.key,"Corrected Shift:", QBlock.shift,", dimensions:", QBlock.dimensions, "orig:", QBlock.orig,'\n')
                # print("End Alignment")

            final_align = None
            if config.outputs.show_image_level >= 2:
                initial_align = draw_template_layout(img, template, shifted=False)
                final_align = draw_template_layout(
                    img, template, shifted=True, draw_qvals=True
                )
                # appendSaveImg(4,mean_vals)
                ImageUtils.append_save_img(2, initial_align)
                ImageUtils.append_save_img(2, final_align)
                ImageUtils.append_save_img(5, img)
                if auto_align:
                    final_align = np.hstack((initial_align, final_align))

            # Get mean vals n other stats
            all_Qvals, all_Qstrip_arrs, all_Qstd_vals = [], [], []
            total_Qstrip_no = 0
            for QBlock in template.qBlocks:
                Qstd_vals = []
                for _, qbox_pts in QBlock.traverse_pts:
                    Qstrip_vals = []
                    for pt in qbox_pts:
                        # shifted
                        x, y = (pt.x + QBlock.shift, pt.y)
                        rect = [y, y + boxH, x, x + boxW]
                        Qstrip_vals.append(
                            cv2.mean(img[rect[0] : rect[1], rect[2] : rect[3]])[0]
                            # detectCross(img, rect) ? 100 : 0
                        )
                    Qstd_vals.append(round(np.std(Qstrip_vals), 2))
                    all_Qstrip_arrs.append(Qstrip_vals)
                    # _, _, _ = get_global_threshold(Qstrip_vals, "QStrip Plot", plot_show=False, sort_in_plot=True)
                    # hist = getPlotImg()
                    # show("QStrip "+qbox_pts[0].qNo, hist, 0, 1)
                    all_Qvals.extend(Qstrip_vals)
                    # print(total_Qstrip_no, qbox_pts[0].qNo, Qstd_vals[len(Qstd_vals)-1])
                    total_Qstrip_no += 1
                all_Qstd_vals.extend(Qstd_vals)
            # print("Begin get_global_thresholdStd")
            global_std_THR, _, _ = get_global_threshold(
                all_Qstd_vals
            )  # , "Q-wise Std-dev Plot", plot_show=True, sort_in_plot=True)
            # print("End get_global_thresholdStd")
            # print("Begin get_global_threshold")
            # plt.show()
            # hist = getPlotImg()
            # show("StdHist", hist, 0, 1)

            # Note: Plotting takes Significant times here --> Change Plotting args
            # to support show_image_level
            # , "Mean Intensity Histogram",plot_show=True, sort_in_plot=True)
            global_thr, _, _ = get_global_threshold(all_Qvals, looseness=4)

            # TODO colorama
            print(
                "Thresholding:\t\t global_thr: ",
                round(global_thr, 2),
                "\tglobal_std_THR: ",
                round(global_std_THR, 2),
                "\t(Looks like a Xeroxed OMR)" if (global_thr == 255) else "",
            )
            # plt.show()
            # hist = getPlotImg()
            # show("StdHist", hist, 0, 1)

            # print("End get_global_threshold")

            # if(config.outputs.show_image_level>=1):
            #     hist = getPlotImg()
            #     show("Hist", hist, 0, 1)
            #     appendSaveImg(4,hist)
            #     appendSaveImg(5,hist)
            #     appendSaveImg(2,hist)

            per_OMR_threshold_avg, total_Qstrip_no, total_Qbox_no = 0, 0, 0
            for QBlock in template.qBlocks:
                block_Qstrip_no = 1
                shift = QBlock.shift
                s, d = QBlock.orig, QBlock.dimensions
                key = QBlock.key[:3]
                # cv2.rectangle(final_marked,(s[0]+shift,s[1]),(s[0]+shift+d[0],s[1]+d[1]),CLR_BLACK,3)
                for _, qbox_pts in QBlock.traverse_pts:
                    # All Black or All White case
                    no_outliers = all_Qstd_vals[total_Qstrip_no] < global_std_THR
                    # print(total_Qstrip_no, qbox_pts[0].qNo, all_Qstd_vals[total_Qstrip_no], "no_outliers:", no_outliers)
                    per_Qstrip_threshold = get_local_threshold(
                        qbox_pts[0].qNo,
                        all_Qstrip_arrs[total_Qstrip_no],
                        global_thr,
                        no_outliers,
                        "Mean Intensity Histogram for "
                        + key
                        + "."
                        + qbox_pts[0].qNo
                        + "."
                        + str(block_Qstrip_no),
                        config.outputs.show_image_level >= 6,
                    )
                    # print(qbox_pts[0].qNo,key,block_Qstrip_no, "THR: ",round(per_Qstrip_threshold,2))
                    per_OMR_threshold_avg += per_Qstrip_threshold

                    # Note: Little debugging visualization - view the particular Qstrip
                    # if(
                    #     0
                    #     # or "q17" in (qbox_pts[0].qNo)
                    #     # or (qbox_pts[0].qNo+str(block_Qstrip_no))=="q15"
                    #  ):
                    #     st, end = qStrip
                    #     show("QStrip: "+key+"-"+str(block_Qstrip_no), img[st[1] : end[1], st[0]+shift : end[0]+shift],0)

                    for pt in qbox_pts:
                        # shifted
                        x, y = (pt.x + QBlock.shift, pt.y)
                        boxval0 = all_Qvals[total_Qbox_no]
                        detected = per_Qstrip_threshold > boxval0

                        # TODO: add an option to select PLUS SIGN RESPONSE READING
                        # extra_check_rects = []
                        # # [y,y+boxH,x,x+boxW]
                        # for rect in extra_check_rects:
                        #     # Note: This is NOT pixel-based thresholding, It is boxed mean-thresholding
                        #     boxval = cv2.mean(img[  rect[0]:rect[1] , rect[2]:rect[3] ])[0]
                        #     if(per_Qstrip_threshold > boxval):
                        #         # for critical analysis
                        #         boxval0 = max(boxval,boxval0)
                        #         detected=True
                        #         break

                        if detected:
                            cv2.rectangle(
                                final_marked,
                                (int(x + boxW / 12), int(y + boxH / 12)),
                                (int(x + boxW - boxW / 12), int(y + boxH - boxH / 12)),
                                constants.CLR_DARK_GRAY,
                                3,
                            )
                        else:
                            cv2.rectangle(
                                final_marked,
                                (int(x + boxW / 10), int(y + boxH / 10)),
                                (int(x + boxW - boxW / 10), int(y + boxH - boxH / 10)),
                                constants.CLR_GRAY,
                                -1,
                            )

                        # TODO Make this part useful! (Abstract visualizer to check status)
                        if detected:
                            q, val = pt.qNo, str(pt.val)
                            cv2.putText(
                                final_marked,
                                val,
                                (x, y),
                                cv2.FONT_HERSHEY_SIMPLEX,
                                constants.TEXT_SIZE,
                                (20, 20, 10),
                                int(1 + 3.5 * constants.TEXT_SIZE),
                            )
                            # Only send rolls multi-marked in the directory
                            multimarkedL = q in OMR_response
                            multimarked = multimarkedL or multimarked
                            OMR_response[q] = (
                                (OMR_response[q] + val) if multimarkedL else val
                            )
                            multiroll = multimarkedL and "roll" in str(q)
                            # blackVals.append(boxval0)
                        # else:
                        # whiteVals.append(boxval0)

                        total_Qbox_no += 1
                        # /for qbox_pts
                    # /for qStrip

                    if config.outputs.show_image_level >= 5:
                        if key in all_Cbox_vals:
                            qNums[key].append(key[:2] + "_c" + str(block_Qstrip_no))
                            all_Cbox_vals[key].append(all_Qstrip_arrs[total_Qstrip_no])

                    block_Qstrip_no += 1
                    total_Qstrip_no += 1
                # /for QBlock

            # TODO: move this validation into template.py -
            if total_Qstrip_no == 0:
                print(
                    "\n\t UNEXPECTED Template Incorrect Error: total_Qstrip_no is zero! qBlocks: ",
                    template.qBlocks,
                )
                exit(21)

            per_OMR_threshold_avg /= total_Qstrip_no
            per_OMR_threshold_avg = round(per_OMR_threshold_avg, 2)
            # Translucent
            cv2.addWeighted(
                final_marked, alpha, transp_layer, 1 - alpha, 0, final_marked
            )
            # Box types
            if config.outputs.show_image_level >= 5:
                # plt.draw()
                f, axes = plt.subplots(len(all_Cbox_vals), sharey=True)
                f.canvas.set_window_title(name)
                ctr = 0
                typeName = {"int": "Integer", "mcq": "MCQ", "med": "MED", "rol": "Roll"}
                for k, boxvals in all_Cbox_vals.items():
                    axes[ctr].title.set_text(typeName[k] + " Type")
                    axes[ctr].boxplot(boxvals)
                    # thrline=axes[ctr].axhline(per_OMR_threshold_avg,color='red',ls='--')
                    # thrline.set_label("Average THR")
                    axes[ctr].set_ylabel("Intensity")
                    axes[ctr].set_xticklabels(qNums[k])
                    # axes[ctr].legend()
                    ctr += 1
                # imshow will do the waiting
                plt.tight_layout(pad=0.5)
                plt.show()

            if config.outputs.show_image_level >= 3 and final_align is not None:
                final_align = ImageUtils.resize_util_h(
                    final_align, int(config.dimensions.display_height)
                )
                # [final_align.shape[1],0])
                MainOperations.show("Template Alignment Adjustment", final_align, 0, 0)

            # TODO: refactor "type(save_dir) != type(None) "
            if config.outputs.save_detections and type(save_dir) != type(None):
                if multiroll:
                    save_dir = save_dir + "_MULTI_/"
                ImageUtils.save_img(save_dir + name, final_marked)

            ImageUtils.append_save_img(2, final_marked)

            for i in range(config.outputs.save_image_level):
                ImageUtils.save_or_show_stacks(i + 1, name, save_dir)

            return OMR_response, final_marked, multimarked, multiroll

        except Exception as e:
            raise e
        #     exc_type, exc_obj, exc_tb = sys.exc_info()
        #     fname = os.path.split(exc_tb.tb_frame.f_code.co_filename)[1]
        #     print("Error from readResponse: ", e)
        #     print(exc_type, fname, exc_tb.tb_lineno)


def printbuf(x):
    sys.stdout.write(str(x))
    sys.stdout.write("\r")<|MERGE_RESOLUTION|>--- conflicted
+++ resolved
@@ -29,6 +29,7 @@
 
 class ImageUtils:
     """Class to hold indicators of images and save images."""
+
     save_image_level = config.outputs.save_image_level
     save_img_list = {}
     # def __init__(self):
@@ -51,13 +52,11 @@
         cv2.imwrite(path, final_marked)
 
     @staticmethod
-<<<<<<< HEAD
-    def save_or_show_stacks(self, key, name, save_dir=None, pause=1):
-        if self.save_image_level >= int(key) and self.save_img_list[key] != []:
-=======
-    def save_or_show_stacks(key, name, savedir=None, pause=1):
-        if ImageUtils.save_image_level >= int(key) and ImageUtils.save_img_list[key] != []:
->>>>>>> 9ecff0d8
+    def save_or_show_stacks(key, name, save_dir=None, pause=1):
+        if (
+            ImageUtils.save_image_level >= int(key)
+            and ImageUtils.save_img_list[key] != []
+        ):
             result = np.hstack(
                 tuple(
                     [
@@ -69,19 +68,15 @@
             result = ImageUtils.resize_util(
                 result,
                 min(
-                    len(ImageUtils.save_img_list[key]) * config.dimensions.display_width // 3,
+                    len(ImageUtils.save_img_list[key])
+                    * config.dimensions.display_width
+                    // 3,
                     int(config.dimensions.display_width * 2.5),
                 ),
             )
-<<<<<<< HEAD
             if type(save_dir) != type(None):
-                self.save_img(
+                ImageUtils.save_img(
                     save_dir + "stack/" + name + "_" + str(key) + "_stack.jpg", result
-=======
-            if type(savedir) != type(None):
-                ImageUtils.save_img(
-                    savedir + "stack/" + name + "_" + str(key) + "_stack.jpg", result
->>>>>>> 9ecff0d8
                 )
             else:
                 show(name + "_" + str(key), result, pause, 0)
@@ -545,6 +540,7 @@
     """Perform primary functions such as displaying images and reading responses"""
 
     image_metrics = ImageMetrics()
+
     def __init__(self):
         self.image_utils = ImageUtils()
 
@@ -574,7 +570,11 @@
         if resetpos:
             MainOperations.image_metrics.window_x = resetpos[0]
             MainOperations.image_metrics.window_y = resetpos[1]
-        cv2.moveWindow(name, MainOperations.image_metrics.window_x, MainOperations.image_metrics.window_y)
+        cv2.moveWindow(
+            name,
+            MainOperations.image_metrics.window_x,
+            MainOperations.image_metrics.window_y,
+        )
 
         h, w = img.shape[:2]
 
@@ -584,7 +584,10 @@
         h += margin
         if MainOperations.image_metrics.window_x + w > config.dimensions.window_width:
             MainOperations.image_metrics.window_x = 0
-            if MainOperations.image_metrics.window_y + h > config.dimensions.window_height:
+            if (
+                MainOperations.image_metrics.window_y + h
+                > config.dimensions.window_height
+            ):
                 MainOperations.image_metrics.window_y = 0
             else:
                 MainOperations.image_metrics.window_y += h
@@ -599,12 +602,8 @@
             )
             MainOperations.waitQ()
 
-<<<<<<< HEAD
-    def read_response(self, template, image, name, save_dir=None, auto_align=False):
-=======
     @staticmethod
-    def read_response(template, image, name, savedir=None, auto_align=False):
->>>>>>> 9ecff0d8
+    def read_response(template, image, name, save_dir=None, auto_align=False):
         # global clahe
 
         try:
