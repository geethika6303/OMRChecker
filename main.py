--- conflicted
+++ resolved
@@ -69,12 +69,7 @@
 
         if not template:
             print(f'Error: No template file when processing {curr_dir}.')
-<<<<<<< HEAD
             print(f'  Place {config.TEMPLATE_FILE} in the directory or specify a template using -t.')
-=======
-            print(
-                f'  Place {TEMPLATE_FILE} in the directory or specify a template using -t.')
->>>>>>> 0f0e3395
             return
 
         utils.setup_dirs(paths)
@@ -153,8 +148,6 @@
                                                        str(marked),
                                                        str(ans)))
 
-<<<<<<< HEAD
-=======
 # check sectionwise only.
 
 
@@ -236,7 +229,6 @@
             prevcorrect = correct
 
     return marks
->>>>>>> 0f0e3395
 
 
 def setup_output(paths, template):
@@ -323,11 +315,6 @@
         # set global var for reading
 
         inOMR = cv2.imread(filepath, cv2.IMREAD_GRAYSCALE)
-<<<<<<< HEAD
-        print('\n[%d] Processing image: \t' % (filesCounter), filepath, "\tResolution: ", inOMR.shape)
-        
-        OMRCrop = utils.getROI(inOMR, filename, noCropping=args["noCropping"])
-=======
         print(
             '\n[%d] Processing image: \t' %
             (filesCounter),
@@ -335,8 +322,7 @@
             "\tResolution: ",
             inOMR.shape)
 
-        OMRCrop = getROI(inOMR, filename, noCropping=args["noCropping"])
->>>>>>> 0f0e3395
+        OMRCrop = utils.getROI(inOMR, filename, noCropping=args["noCropping"])
 
         if(OMRCrop is None):
             # Error OMR - could not crop
@@ -358,12 +344,7 @@
             OMRCrop = utils.handle_markers(OMRCrop, template.marker, filename)
 
         if(args["setLayout"]):
-<<<<<<< HEAD
-            # show("Sample OMR", resize_util_h(OMRCrop,display_height), 0) <-- showimglvl 2 does the job
             templateLayout = utils.drawTemplateLayout(
-=======
-            templateLayout = drawTemplateLayout(
->>>>>>> 0f0e3395
                 OMRCrop, template, shifted=False, border=2)
             utils.show("Template Layout", templateLayout, 1, 1)
             continue
@@ -411,15 +392,8 @@
             # MultiMarked file
             print('[%d] MultiMarked, moving File: %s' %
                   (filesCounter, file_id))
-<<<<<<< HEAD
-            newfilepath = out.paths.multiMarkedDir+filename
+            newfilepath = out.paths.multiMarkedDir + filename
             if(checkAndMove(config.MULTI_BUBBLE_WARN, filepath, newfilepath)):
-                mm_line = [filename, filepath, newfilepath, "NA"]+respArray
-                pd.DataFrame(mm_line, dtype=str).T.to_csv(
-                    out.filesObj["MultiMarked"], quoting=QUOTE_NONNUMERIC, header=False, index=False)
-=======
-            newfilepath = out.paths.multiMarkedDir + filename
-            if(checkAndMove(MULTI_BUBBLE_WARN, filepath, newfilepath)):
                 mm_line = [filename, filepath, newfilepath, "NA"] + respArray
                 pd.DataFrame(
                     mm_line,
@@ -428,7 +402,6 @@
                     quoting=QUOTE_NONNUMERIC,
                     header=False,
                     index=False)
->>>>>>> 0f0e3395
             # else:
             #     TODO:  Add appropriate record handling here
             #     pass
@@ -450,16 +423,10 @@
              filesMoved +
              filesNotMoved) else 'Not Tallying!'))
 
-<<<<<<< HEAD
     if(config.showimglvl <= 0):
-        print('\nFinished Checking %d files in %.1f seconds i.e. ~%.1f minutes.' % (
-            filesCounter, timeChecking, timeChecking / 60))
-=======
-    if(showimglvl <= 0):
         print(
             '\nFinished Checking %d files in %.1f seconds i.e. ~%.1f minutes.' %
             (filesCounter, timeChecking, timeChecking / 60))
->>>>>>> 0f0e3395
         print('OMR Processing Rate  :\t ~ %.2f seconds/OMR' %
               (timeChecking / filesCounter))
         print('OMR Processing Speed :\t ~ %.2f OMRs/minute' %
