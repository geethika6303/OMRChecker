--- conflicted
+++ resolved
@@ -6,25 +6,23 @@
 
 """
 
-# In[62]:
 import re
 import os
-import sys
 import cv2
-import glob
-from csv import QUOTE_NONNUMERIC
 import argparse
-from time import localtime,strftime,time
-from random import randint, sample as randomSample
 import numpy as np
 import pandas as pd
 import matplotlib.pyplot as plt
-import imutils
+
+from utils import *
 from globals import *
-from utils import *
 from template import *
-
-# TODO: Sometime later-
+from glob import glob
+from csv import QUOTE_NONNUMERIC
+from time import localtime, strftime, time
+
+
+# TODO(beginner task) :-
 # from colorama import init
 # init()
 # from colorama import Fore, Back, Style
@@ -36,12 +34,12 @@
     template_file = os.path.join(curr_dir, TEMPLATE_FILE)
     if os.path.exists(template_file):
         template = Template(template_file)
-        print(f'Found template in {curr_dir}')
+        print(f'Using template from: {curr_dir}')
 
     # look for images in current dir to process
     paths = Paths(os.path.join(args['output_dir'], subdir))   
     exts = ('*.png', '*.jpg')
-    omr_files = [f for ext in exts for f in glob.glob(os.path.join(curr_dir, ext))]
+    omr_files = [f for ext in exts for f in glob(os.path.join(curr_dir, ext))]
 
     if omr_files:
         if not template:
@@ -49,31 +47,26 @@
             print(f'  Place {TEMPLATE_FILE} in the directory or specify a template using -t.')
             return
 
-        check_dirs(paths)  
+        setup_dirs(paths)
         output_set = setup_output(paths, template)
 
         print(f'\nProcessing {curr_dir}...')
-        print('Additional Modules:')
         print("\tCropping Enabled   : "+str(not args["noCropping"]))
         print("\tMarkers Enabled    : "+str(template.marker))
         print("\tAuto Alignment     : "+str(args["autoAlign"]))
-        print("\nTotal images present    : %d" % (len(omr_files)))
+        print("\tTotal images       : %d" % (len(omr_files)))
 
         process_files(omr_files, template, output_set)
-
     # recursively process sub directories
     for file in os.listdir(curr_dir):
         if os.path.isdir(os.path.join(curr_dir, file)):
             process_dir(root_dir, os.path.join(subdir, file), template)
-    
-
-def move(error_code, filepath,filepath2):
+
+def checkAndMove(error_code, filepath,filepath2):
     # print("Dummy Move:  "+filepath, " --> ",filepath2)
     global filesNotMoved
     filesNotMoved += 1
     return True
-    # if(error_code!=NO_MARKER_ERR):
-    #     print("Error Code: "+str(error_code))
 
     global filesMoved
     if(not os.path.exists(filepath)):
@@ -89,41 +82,29 @@
     return True
 
 
-<<<<<<< HEAD
-def processOMR(squad, omrResp):
-    # Note: This is a reference function. It is not part of the OMR checker
-=======
 def processOMR(template, omrResp):
     # Note: This is a reference function. It is not part of the OMR checker 
->>>>>>> 8bd9f329
     #       So its implementation is completely subjective to user's requirements.
-
-    # Additional Concatenation key
-<<<<<<< HEAD
-    omrResp['Squad'] = squad
-=======
->>>>>>> 8bd9f329
-    resp={}
+    csvResp={}
+    
     # symbol for absent response
-    UNMARKED = '' # 'X'
+    UNMARKED_SYMBOL = ''
+
     # print("omrResp",omrResp)
-    # Multi-Integer Type Qs / RollNo / Name
-<<<<<<< HEAD
-    for qNo, respKeys in TEMPLATES[squad].concatenations.items():
-=======
+    
+    # Multi-column/multi-row questions which need to be concatenated
     for qNo, respKeys in template.concats.items():
->>>>>>> 8bd9f329
-        resp[qNo] = ''.join([omrResp.get(k,UNMARKED) for k in respKeys])
-    # Normal Questions
+        csvResp[qNo] = ''.join([omrResp.get(k, UNMARKED_SYMBOL) for k in respKeys])
+    
+    # Single-column/single-row questions
     for qNo in template.singles:
-        resp[qNo] = omrResp.get(qNo,UNMARKED)
+        csvResp[qNo] = omrResp.get(qNo, UNMARKED_SYMBOL)
+    
     # Note: Concatenations and Singles together should be mutually exclusive
     # and should cover all questions in the template(exhaustive)
-    # ^TODO add a warning if omrResp has unused keys remaining
-
-    return resp
-
-# In[76]:
+    # TODO: ^add a warning if omrResp has unused keys remaining
+    return csvResp
+
 
 def report(Status,streak,scheme,qNo,marked,ans,prevmarks,currmarks,marks):
     print('%s \t %s \t\t %s \t %s \t %s \t %s \t %s ' % (qNo,
@@ -152,17 +133,12 @@
             correct = bonus or (marked in ans)
             inrange=0
 
-# ('q13(Power2) Correct(streak0) -3 + 2 = -1', 'C', ['C'])
-# ('q14(Power2) Correct(streak0) -1 + 2 = 1', 'A', ['A'])
-# ('q15(Power2) Incorrect(streak0) 1 + -1 = 0', 'C', ['B'])
-
             if(unmarked or int(q)==firstQ):
                 streak=0
             elif(prevcorrect == correct):
                 streak+=1
             else:
                 streak=0
-
 
             if( 'allNone' in scheme):
                 #loop on all sectionques
@@ -204,80 +180,6 @@
             prevcorrect = correct
 
     return marks
-<<<<<<< HEAD
-# os.sep is not an issue here in iglob (handled internally)
-allOMRs = sorted(list(glob.iglob(OMR_INPUT_DIR+'*/*/*.jpg')) + list(glob.iglob(OMR_INPUT_DIR+'*/*/*.png')))
-
-# timeNowHrs=strftime("%I%p",localtime())
-start_time = int(time())
-
-# construct the argument parse and parse the arguments
-argparser = argparse.ArgumentParser()
-# https://docs.python.org/3/howto/argparse.html
-# store_true: if the option is specified, assign the value True to args.verbose. Not specifying it implies False.
-argparser.add_argument("-c", "--noCropping", required=False, dest='noCropping', action='store_true', help="Disable page contour detection - use only when page boundary is visible, e.g. images from mobile camera.")
-argparser.add_argument("-m", "--noMarkers", required=False, dest='noMarkers', action='store_true', help="Disable marker detection - use only when 4 marker points are present surrounding the bubbles.")
-argparser.add_argument("-a", "--autoAlign", required=False, dest='autoAlign', action='store_true', help="Enable automatic template alignment - use only when the paper was bent slightly when scanning.")
-argparser.add_argument("-l", "--setLayout", required=False, dest='setLayout', action='store_true', help="Set up OMR template layout - modify your json file and run again until the template is set.")
-argparser.add_argument("-t", "--testAccuracy", required=False, dest='testAccuracy', action='store_true', help="If you have a ground truth file for verification - use this option to evaluate OMRChecker's output.")
-
-args, unknown = argparser.parse_known_args()
-args = vars(args)
-if(len(unknown)>0):
-    print("\nError: Unknown arguments:",unknown)
-    argparser.print_help()
-    exit(1)
-
-
-print('Checking Directories...')
-for _dir in [saveMarkedDir, saveCroppedDir]:
-    if(not os.path.exists(_dir)):
-        print('Created : ' + _dir)
-        os.makedirs(_dir)
-        for sl in ['HE', 'JE']:  # ,'HH','JH']:
-            os.mkdir(_dir+sl)
-            os.mkdir(_dir+sl+'/stack')
-            os.mkdir(_dir+sl+'/_MULTI_')
-            os.mkdir(_dir+sl+'/_MULTI_'+'/stack')
-    else:
-        print('Present : '+_dir)
-
-for _dir in [manualDir, resultsDir]:
-    if(not os.path.exists(_dir)):
-            print('Created : ' + _dir)
-            os.makedirs(_dir)
-    else:
-        print('Present : '+_dir)
-
-for _dir in [multiMarkedDir, errorsDir, badRollsDir]:
-    if(not os.path.exists(_dir)):
-        print('Created : ' + _dir)
-        os.makedirs(_dir)
-        for sl in ['HE', 'JE']:
-            os.mkdir(_dir+sl)
-    else:
-        print('Present : '+_dir)
-
-
-respCols, emptyResp, filesObj, filesMap = {}, {}, {}, {}
-print("\nChecking Files...")
-# Loop over squads
-for squad in templJSON.keys():
-    # Concatenations + Singles includes : all template keys including RollNo if present
-    # sort qNos using integer instead of alphabetically
-    KEY_FN_SORTING = lambda x: int(x[1:]) if ord(x[1]) in range(48,58) else 0
-    respCols[squad] = sorted( list(TEMPLATES[squad].concatenations.keys()) + TEMPLATES[squad].singles, key=KEY_FN_SORTING)
-    emptyResp[squad] = ['']*len(respCols[squad])
-    sheetCols = ['file_id','input_path','output_path','score']+respCols[squad]
-
-    filesObj[squad] = {}
-    filesMap[squad] = {
-        "Results": resultsDir+'Results_'+squad+'.csv',
-        "OutputSet": resultsDir+'OutputSet_'+squad+'.csv',
-        "MultiMarked": manualDir+'MultiMarkedFiles_'+squad+'.csv',
-        "Errors": manualDir+'ErrorFiles_'+squad+'.csv',
-        "BadRollNos": manualDir+'BadRollNoFiles_'+squad+'.csv'
-=======
 
 def setup_output(paths, template):
     ns = argparse.Namespace()
@@ -286,13 +188,11 @@
     # Include current output paths
     ns.paths = paths
 
-    # Concats + Singles includes : all template keys including RollNo if present
-    # sort qNos using integer instead of alphabetically
+    # custom sort: To use integer order in question names instead of alphabetical - avoids q1, q10, q2 and orders them q1, q2, ..., q10
     ns.respCols = sorted(list(template.concats.keys()) + template.singles, 
                          key=lambda x: int(x[1:]) if ord(x[1]) in range(48,58) else 0)
     ns.emptyResp = ['']*len(ns.respCols)
-    ns.sheetCols = ['file_id','input_path','output_path','score']+ns.respCols
-    
+    ns.sheetCols = ['file_id', 'input_path', 'output_path', 'score']+ns.respCols
     ns.OUTPUT_SET = []
     ns.filesObj = {}
     ns.filesMap = {
@@ -300,205 +200,13 @@
         "MultiMarked": paths.manualDir+'MultiMarkedFiles_.csv',
         "Errors":      paths.manualDir+'ErrorFiles_.csv',
         "BadRollNos":  paths.manualDir+'BadRollNoFiles_.csv'
->>>>>>> 8bd9f329
     }
+
     for fileKey,fileName in ns.filesMap.items():
         if(not os.path.exists(fileName)):
             print("Note: Created new file: %s" % (fileName))
             ns.filesObj[fileKey] = open(fileName, 'a') # still append mode req [THINK!]
             # Create Header Columns
-<<<<<<< HEAD
-            pd.DataFrame([sheetCols], dtype = str).to_csv(filesObj[squad][fileKey], quoting = QUOTE_NONNUMERIC,header=False, index=False)
-        else:
-            print('Present : appending to %s' % (fileName))
-            filesObj[squad][fileKey] = open(fileName,'a')
-
-def getAccuracy(checkIntegrity=True):
-    global respCols
-    # Evaluating based on corrected responses file(after manual verification) on the same dataset
-    for squad in templJSON.keys():
-        # First export your verification output in this file
-        VERF_FILE = 'inputs/OMRDataset_'+squad+'.csv'
-        # Then paste your OutputSet file here after checking it has correct number of entries
-        OUTPUT_FILE = 'inputs/OutputSet_'+squad+'.csv'
-
-        print("\n\tEvaluating squad "+squad+" with file: "+VERF_FILE)
-        if(not os.path.exists(VERF_FILE)):
-            print("Note: Test file not present for squad: "+squad)
-            continue
-        if(not os.path.exists(OUTPUT_FILE)):
-            print("Note: Output file not present for squad: "+squad)
-            continue
-
-        TEST_COLS = ['input_path']+respCols[squad]
-        y_df = pd.read_csv(VERF_FILE, dtype=str)[TEST_COLS].replace(np.nan,'',regex=True).set_index('input_path').sort_index()
-        y_df.index = y_df.index.map(str.lower)
-        if(np.any(y_df.index.duplicated)):
-            # Note affirmed: in case of multiple duplicates, index.duplicated will keep one and return rest duplicates
-            y_df_filtered = y_df.loc[~y_df.index.duplicated(keep='first')]
-            print("\nNote:\t Found %d duplicate file-ids in the file %s. \n\t Continuing with %d rows out of %d\n" % (y_df.shape[0] - y_df_filtered.shape[0], VERF_FILE, y_df_filtered.shape[0], y_df.shape[0]))
-            y_df = y_df_filtered
-
-        x_df = pd.read_csv(OUTPUT_FILE, dtype=str)[TEST_COLS].replace(np.nan,'',regex=True).set_index('input_path').sort_index()
-        x_df.index = x_df.index.map(str.lower)
-
-        intersection = y_df.index.intersection(x_df.index)
-        #checking the merge is okay
-        if(checkIntegrity and intersection.size != x_df.index.size):
-            print("\nERROR: Insufficient Testing Data in ", VERF_FILE)
-            # TODO: extend the flagging system for these files (with ease)
-            missing_list = sorted(list(x_df.index.difference(intersection)))
-            print( "%d Missing File-ids: \n" % len(missing_list), missing_list)
-            print("Note: Have you included multi-marked data?")
-            return
-
-        x_df = x_df.loc[intersection]
-        y_df = y_df.loc[intersection]
-        print("Head of ",OUTPUT_FILE, "\n", x_df.head(7))
-        print("\nHead of ",VERF_FILE, "\n", y_df.head(7))
-        x_df['TestResult'] = (x_df==y_df).all(axis=1).astype(int)
-        print("\n\t Accuracy on the %s Dataset: %.6f" %(VERF_FILE, (x_df['TestResult'].sum()/x_df.shape[0])))
-
-
-if(args["testAccuracy"] == True):
-    getAccuracy(False)
-    exit(0)
-
-
-# Todo: get rid of these declarations with class
-squadlang="XXdummySquad"
-inputFolderName="dummyFolder"
-
-filesCounter=0
-mws, mbs = [],[]
-# PRELIM_CHECKS for thresholding
-if(PRELIM_CHECKS):
-    # TODO: add more using unit testing
-    TEMPLATE = TEMPLATES["H"]
-    ALL_WHITE = 255 * np.ones((TEMPLATE.dims[1],TEMPLATE.dims[0]), dtype='uint8')
-    OMRresponseDict,final_marked,MultiMarked,multiroll = readResponse("H",ALL_WHITE,name = "ALL_WHITE", savedir = None, autoAlign=True)
-    print("ALL_WHITE",OMRresponseDict)
-    if(OMRresponseDict!={}):
-        print("Preliminary Checks Failed.")
-        exit(2)
-    ALL_BLACK = np.zeros((TEMPLATE.dims[1],TEMPLATE.dims[0]), dtype='uint8')
-    OMRresponseDict,final_marked,MultiMarked,multiroll = readResponse("H",ALL_BLACK,name = "ALL_BLACK", savedir = None, autoAlign=True)
-    print("ALL_BLACK",OMRresponseDict)
-    show("Confirm : All bubbles are black",final_marked,1,1)
-
-print('\nAdditional Modules:')
-print("\tCropping Enabled   : "+str(not args["noCropping"]))
-print("\tMarkers Enabled    : "+str(not args["noMarkers"]))
-print("\tAuto Alignment     : "+str(args["autoAlign"]))
-print("\nTotal images present    : %d" % (len(allOMRs)))
-
-for filepath in allOMRs:
-    filesCounter+=1
-    # In windows: all '\' will be replaced by '/'
-    filepath = filepath.replace(os.sep,'/')
-
-    # Prefixing a 'r' to use raw string (escape character '\' is taken literally)
-    finder = re.search(r'.*/(.*)/(.*)/(.*)',filepath,re.IGNORECASE)
-    if(finder):
-        inputFolderName, squadlang, filename = finder.groups()
-        #FIXME : SEE FOR HINDI ISSUES
-        squad,lang = squadlang[0].upper(), "E" # squadlang[1].upper()
-        squadlang = squad + lang+"/"
-    else:
-        filename = 'dummyFile'+str(filesCounter)
-        print("Error: Filepath not matching to Regex: "+filepath)
-        continue
-
-    if(squad not in templJSON.keys()):
-        print("Error: Template not present for squad:",squad, 'Filepath:', filepath)
-        continue
-    # TODO make it independent of squad rule
-    if(squad not in ['H','J']):
-        print("Error: Unexpected Squad Folder-",squad, 'Filepath:', filepath)
-        exit(3)
-
-    inOMR = cv2.imread(filepath,cv2.IMREAD_GRAYSCALE)
-    print('')
-    print('(%d) Opening image: \t' % (filesCounter),filepath, "\tResolution: ",inOMR.shape)
-    # show("inOMR",inOMR,1,1)
-    #uniquify
-    newfilename = inputFolderName + '_' + filename
-    saveCroppedPath = saveCroppedDir + squadlang + newfilename
-    OMRcrop = getROI(inOMR,filename, saveCroppedPath, noCropping=args["noCropping"], noMarkers=args["noMarkers"])
-    if(OMRcrop is None):
-        newfilepath = errorsDir+squadlang+filename
-        if(move(NO_MARKER_ERR, filepath, newfilepath)):
-            err_line = [filename,filepath,newfilepath,"NA"]+emptyResp[squad]
-            pd.DataFrame(err_line, dtype=str).T.to_csv(filesObj[squad]["Errors"], quoting = QUOTE_NONNUMERIC,header=False,index=False)
-        continue
-
-    if(args["setLayout"]):
-        # show("Sample OMR", resize_util_h(OMRcrop,display_height), 0) <-- showimglvl 2 does the job
-        templateLayout = drawTemplateLayout(OMRcrop, TEMPLATES[squad], shifted=False, border=2)
-        show("Template Layout", templateLayout,1,1)
-        continue
-    savedir = saveMarkedDir+squad+lang
-    OMRresponseDict,final_marked,MultiMarked,multiroll = readResponse(squad,OMRcrop,name = newfilename, savedir = savedir, autoAlign=args["autoAlign"])
-
-    #convert to ABCD, getRoll,etc
-    resp = processOMR(squad,OMRresponseDict)
-    print("\nRead Response: \t", resp)
-
-    #This evaluates and returns the score attribute
-    score = evaluate(resp, squad,explain=explain)
-    respArray=[]
-    for k in respCols[squad]:
-        respArray.append(resp[k])
-
-    # For accuracy calcs (save all nonErrs)
-    pd.DataFrame([filename]+respArray, dtype=str).T.to_csv(filesObj[squad]["OutputSet"], quoting = QUOTE_NONNUMERIC,header=False,index=False)
-    # if((multiroll or not (resp['Roll'] is not None and len(resp['Roll'])==11))):
-    if(MultiMarked == 0):
-        filesNotMoved+=1;
-        newfilepath = savedir+newfilename
-        # Enter into Results sheet-
-        results_line = [filename,filepath,newfilepath,score]+respArray
-        # Write/Append to results_line file(opened in append mode)
-        pd.DataFrame(results_line, dtype=str).T.to_csv(filesObj[squad]["Results"], quoting = QUOTE_NONNUMERIC,header=False,index=False)
-        print("[%d] Graded with score: %.2f" % (filesCounter, score), '\t',newfilename)
-        # print(filesCounter,newfilename,resp['Roll'],'score : ',score)
-    else:
-        # MultiMarked file
-        print('[%d] MultiMarked, moving File: %s' % (filesCounter, newfilename))
-        # TODO: No file should move, output path be pointing to CheckedOMR always
-        newfilepath = multiMarkedDir+squadlang+filename
-        if(move(MULTI_BUBBLE_WARN, filepath, newfilepath)):
-            mm_line = [filename,filepath,newfilepath,"NA"]+respArray
-            pd.DataFrame(mm_line, dtype=str).T.to_csv(filesObj[squad]["MultiMarked"], quoting = QUOTE_NONNUMERIC,header=False,index=False)
-        # else:
-        #     Add appropriate record handling here
-        #     pass
-
-    #else if:
-    # TODO: Apply validation on columns like roll no to make use of badRollsArray
-
-    # flush after every 20 files
-    if(filesCounter % 20 == 0):
-        for squad in templJSON.keys():
-            for fileKey in filesMap[squad].keys():
-                filesObj[squad][fileKey].flush()
-# x = x.sort_values(by=['score','num_correct','num_wrong'],ascending=False)
-# x.to_sql('test.sql','SQLAlchemy')
-
-for squad in templJSON.keys():
-    for fileKey in filesMap[squad].keys():
-        filesObj[squad][fileKey].close()
-
-
-timeChecking=round(time()-start_time,2) if filesCounter else 1
-print('')
-print('Total files processed : %d ' % (filesCounter))
-print('Total files moved : %d ' % (filesMoved))
-print('Total files not moved (Sum should tally) : %d ' % (filesNotMoved))
-if(filesCounter==0):
-    print("\n\tINFO: No Images found at "+OMR_INPUT_DIR+'*/*/*.jpg'+". Check your directory structure.")
-else:
-=======
             pd.DataFrame([ns.sheetCols], dtype = str).to_csv(ns.filesObj[fileKey], quoting = QUOTE_NONNUMERIC,header=False, index=False) 
         else:
             print('Present : appending to %s' % (fileName))
@@ -510,33 +218,31 @@
     Currently I have no idea what this does so I left it out'''
 def preliminary_check():
     filesCounter=0
-    mws, mbs = [],[]
     # PRELIM_CHECKS for thresholding
     if(PRELIM_CHECKS):
         # TODO: add more using unit testing
         TEMPLATE = TEMPLATES["H"]
         ALL_WHITE = 255 * np.ones((TEMPLATE.dims[1],TEMPLATE.dims[0]), dtype='uint8')
-        OMRresponseDict,final_marked,MultiMarked,multiroll = readResponse("H",ALL_WHITE,name = "ALL_WHITE", savedir = None, autoAlign=True)
-        print("ALL_WHITE",OMRresponseDict)
+        OMRresponseDict, final_marked, MultiMarked, multiroll = readResponse(ALL_WHITE, name="ALL_WHITE", savedir=None, autoAlign=True)
+        print("ALL_WHITE", OMRresponseDict)
         if(OMRresponseDict!={}):
             print("Preliminary Checks Failed.")
             exit(2)
         ALL_BLACK = np.zeros((TEMPLATE.dims[1],TEMPLATE.dims[0]), dtype='uint8')
-        OMRresponseDict,final_marked,MultiMarked,multiroll = readResponse("H",ALL_BLACK,name = "ALL_BLACK", savedir = None, autoAlign=True)
-        print("ALL_BLACK",OMRresponseDict)
+        OMRresponseDict, final_marked, MultiMarked, multiroll = readResponse(ALL_BLACK, name="ALL_BLACK", savedir=None, autoAlign=True)
+        print("ALL_BLACK", OMRresponseDict)
         show("Confirm : All bubbles are black",final_marked,1,1)
-
-
 
 def process_files(omr_files, template, out):
     filesCounter = 0
     filesNotMoved = 0
+    
     # HACK: For logging and verbose output. Should refactor into proper logging system
     global curr_filename  # name of currently processing file
     
     for filepath in omr_files:
         filesCounter+=1
-        # In windows: all '\' will be replaced by '/'
+        # For windows filesystem support: all '\' will be replaced by '/'
         filepath = filepath.replace(os.sep,'/')
 
         # Prefixing a 'r' to use raw string (escape character '\' is taken literally)
@@ -544,25 +250,23 @@
         if(finder):
             inputFolderName, filename = finder.groups()
         else:
-            filename = 'dummyFile'+str(filesCounter)
             print("Error: Filepath not matching to Regex: "+filepath)
             continue
         # set global var for reading
         curr_filename = filename
 
         inOMR = cv2.imread(filepath, cv2.IMREAD_GRAYSCALE)
-        print('')
-        print('(%d) Opening image: \t' % (filesCounter), filepath, "\tResolution: ", inOMR.shape)
-        # show("inOMR",inOMR,1,1)
+        print('\n(%d) Processing image: \t' % (filesCounter), filepath, "\tResolution: ", inOMR.shape)
         OMRcrop = getROI(inOMR, filename, noCropping=args["noCropping"])
 
         if template.marker:
             OMRCrop = handle_markers(OMRCrop, template.marker)
 
         if(OMRcrop is None):
+            # Error OMR - could not crop
             newfilepath = out.paths.errorsDir+filename
             out.OUTPUT_SET.append([filename] + out.emptyResp)
-            if(move(NO_MARKER_ERR, filepath, newfilepath)):
+            if(checkAndMove(NO_MARKER_ERR, filepath, newfilepath)):
                 err_line = [filename, filepath, newfilepath, "NA"] + out.emptyResp
                 pd.DataFrame(err_line, dtype=str).T.to_csv(out.filesObj["Errors"], quoting = QUOTE_NONNUMERIC,header=False,index=False)
             continue
@@ -572,13 +276,14 @@
             templateLayout = drawTemplateLayout(OMRcrop, template, shifted=False, border=2)
             show("Template Layout", templateLayout,1,1)
             continue
+        
         #uniquify
         newfilename = inputFolderName + '_' + filename
         savedir = out.paths.saveMarkedDir
         OMRresponseDict, final_marked, MultiMarked, multiroll = \
             readResponse(template, OMRcrop, name = newfilename, savedir = savedir, autoAlign=args["autoAlign"])
 
-        #convert to ABCD, getRoll,etc
+        # concatenate roll nos, set unmarked responses, etc
         resp = processOMR(template, OMRresponseDict)
         print("\nRead Response: \t", resp)
 
@@ -589,7 +294,8 @@
             respArray.append(resp[k])
             
         out.OUTPUT_SET.append([filename]+respArray)
-        # if((multiroll or not (resp['Roll'] is not None and len(resp['Roll'])==11))):
+
+        # TODO: Add roll number validation here
         if(MultiMarked == 0):
             filesNotMoved+=1;
             newfilepath = savedir+newfilename
@@ -603,63 +309,41 @@
             # MultiMarked file
             print('[%d] MultiMarked, moving File: %s' % (filesCounter, newfilename))
             newfilepath = out.paths.multiMarkedDir+filename
-            if(move(MULTI_BUBBLE_WARN, filepath, newfilepath)):
+            if(checkAndMove(MULTI_BUBBLE_WARN, filepath, newfilepath)):
                 mm_line = [filename,filepath,newfilepath,"NA"]+respArray
                 pd.DataFrame(mm_line, dtype=str).T.to_csv(out.filesObj["MultiMarked"], quoting = QUOTE_NONNUMERIC,header=False,index=False)
             # else:
-            #     Add appropriate record handling here
+            #     TODO:  Add appropriate record handling here
             #     pass
-                
-        #else if: 
-        # TODO: Apply validation on columns like roll no to make use of badRollsArray
         
-        # flush after every 20 files
-        if(filesCounter % 20 == 0):
+        # flush after every 20 files for a live view
+        if(filesCounter % 20 == 0 or filesCounter == len(omr_files)):
             for fileKey in out.filesMap.keys():
                 out.filesObj[fileKey].flush()
 
-    timeChecking=round(time()-start_time,2) if filesCounter else 1
+    timeChecking = round(time()-start_time, 2) if filesCounter else 1
     print('')
     print('Total files processed : %d ' % (filesCounter))
     print('Total files moved : %d ' % (filesMoved))
     print('Total files not moved (Sum should tally) : %d ' % (filesNotMoved))
 
->>>>>>> 8bd9f329
     if(showimglvl<=0):
-        print('\nFinished Checking %d files in %.1f seconds i.e. ~%.1f minutes.' %
-        (filesCounter, timeChecking, timeChecking/60))
-        print('OMR Processing Rate :\t  ~%.2f sec/OMR' % (timeChecking/filesCounter))
-        print('OMR Processing Speed :\t ~%.2f OMRs/minute' % ((filesCounter*60)/timeChecking))
+        print('\nFinished Checking %d files in %.1f seconds i.e. ~%.1f minutes.' % ( filesCounter, timeChecking, timeChecking / 60 ))
+        print('OMR Processing Rate :\t  ~%.2f sec/OMR' % ( timeChecking / filesCounter ))
+        print('OMR Processing Speed :\t ~%.2f OMRs/minute' % ( (filesCounter * 60) / timeChecking ))
     else:
-        print("\nTotal script time :", timeChecking,"seconds")
-
-<<<<<<< HEAD
-if(showimglvl<=1):
-    # colorama this
-    print("\nTip: To see some awesome visuals, open globals.py and increase 'showimglvl'")
-
-# Use this data to train as +ve feedback
-if(showimglvl>=0 and filesCounter>10):
-    for x in [thresholdCircles]:#,badThresholds,veryBadPoints, mws, mbs]:
-        if(x != []):
-            x = pd.DataFrame(x)
-            print( x.describe() )
-            plt.plot(range(len(x)),x)
-            plt.title("Mystery Plot")
-            plt.show()
-        else:
-            print(x)
-=======
+        print("\nTotal script time :", timeChecking, "seconds")
 
     if(showimglvl<=1):
-        # colorama this
+        #TODO: colorama this
         print("\nTip: To see some awesome visuals, open globals.py and increase 'showimglvl'")
 
     evaluate_correctness(template, out)
 
     # Use this data to train as +ve feedback
     if(showimglvl >= 0 and filesCounter > 10):
-        for x in [thresholdCircles]:#,badThresholds,veryBadPoints, mws, mbs]:
+        # TODO: Find good parameters to plot and depict image set quality
+        for x in [thresholdCircles]:#,badThresholds,veryBadPoints, , mbs]:
             if(x != []):
                 x = pd.DataFrame(x)
                 print( x.describe() )
@@ -670,9 +354,9 @@
                 print(x)
 
 
-# Evaluating based on corrected responses file(after manual verification) on the same dataset
+# Evaluate accuracy based on OMRDataset file generated through moderation portal on the same set of images
 def evaluate_correctness(template, out):
-    TEST_FILE = 'inputs/TechnothlonOMRDataset.csv'
+    TEST_FILE = 'inputs/OMRDataset.csv'
     if(os.path.exists(TEST_FILE)):
         print("\nStarting evaluation for: "+TEST_FILE)
 
@@ -687,9 +371,9 @@
         x_df = pd.DataFrame(out.OUTPUT_SET, dtype=str, columns=TEST_COLS).set_index('file_id')
         # print("x_df",x_df.head())
         # print("\ny_df",y_df.head())
+        intersection = y_df.index.intersection(x_df.index)
         
-        intersection = y_df.index.intersection(x_df.index)
-        #checking the merge is okay
+        # Checking if the merge is okay
         if(intersection.size == x_df.index.size): 
             y_df = y_df.loc[intersection]
             x_df['TestResult'] = (x_df==y_df).all(axis=1).astype(int)
@@ -722,12 +406,11 @@
     argparser.print_help()
     exit(1)
 
+if args['template']:
+    args['template'] = Template(args['template'])
+
 if args['input_dir'] == None:
     args['input_dir'] = ['inputs']
     
-if args['template']:
-    args['template'] = Template(args['template'])
-
 for root in args['input_dir']:
-    process_dir(root, '', args['template'])
->>>>>>> 8bd9f329
+    process_dir(root, '', args['template'])